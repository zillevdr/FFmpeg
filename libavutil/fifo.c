--- conflicted
+++ resolved
@@ -24,11 +24,7 @@
 
 AVFifoBuffer *av_fifo_alloc(unsigned int size)
 {
-<<<<<<< HEAD
-    AVFifoBuffer *f= av_mallocz(sizeof(AVFifoBuffer));
-=======
     AVFifoBuffer *f = av_mallocz(sizeof(AVFifoBuffer));
->>>>>>> 65166329
     if (!f)
         return NULL;
     f->buffer = av_malloc(size);
@@ -42,11 +38,7 @@
 void av_fifo_free(AVFifoBuffer *f)
 {
     if (f) {
-<<<<<<< HEAD
         av_freep(&f->buffer);
-=======
-        av_free(f->buffer);
->>>>>>> 65166329
         av_free(f);
     }
 }
@@ -72,11 +64,7 @@
     unsigned int old_size = f->end - f->buffer;
 
     if (old_size < new_size) {
-<<<<<<< HEAD
-        int len = av_fifo_size(f);
-=======
         int len          = av_fifo_size(f);
->>>>>>> 65166329
         AVFifoBuffer *f2 = av_fifo_alloc(new_size);
 
         if (!f2)
@@ -91,7 +79,6 @@
     return 0;
 }
 
-<<<<<<< HEAD
 int av_fifo_grow(AVFifoBuffer *f, unsigned int size)
 {
     unsigned int old_size = f->end - f->buffer;
@@ -105,51 +92,30 @@
     return 0;
 }
 
-// src must NOT be const as it can be a context for func that may need updating (like a pointer or byte counter)
-int av_fifo_generic_write(AVFifoBuffer *f, void *src, int size, int (*func)(void*, void*, int))
-=======
 /* src must NOT be const as it can be a context for func that may need
  * updating (like a pointer or byte counter) */
 int av_fifo_generic_write(AVFifoBuffer *f, void *src, int size,
                           int (*func)(void *, void *, int))
->>>>>>> 65166329
 {
     int total = size;
     uint32_t wndx= f->wndx;
     uint8_t *wptr= f->wptr;
 
     do {
-<<<<<<< HEAD
         int len = FFMIN(f->end - wptr, size);
         if (func) {
             if (func(src, wptr, len) <= 0)
                 break;
         } else {
             memcpy(wptr, src, len);
-            src = (uint8_t*)src + len;
+            src = (uint8_t *)src + len;
         }
 // Write memory barrier needed for SMP here in theory
         wptr += len;
         if (wptr >= f->end)
             wptr = f->buffer;
-        wndx += len;
-        size -= len;
-=======
-        int len = FFMIN(f->end - f->wptr, size);
-        if (func) {
-            if (func(src, f->wptr, len) <= 0)
-                break;
-        } else {
-            memcpy(f->wptr, src, len);
-            src = (uint8_t *)src + len;
-        }
-// Write memory barrier needed for SMP here in theory
-        f->wptr += len;
-        if (f->wptr >= f->end)
-            f->wptr = f->buffer;
-        f->wndx += len;
+        wndx    += len;
         size    -= len;
->>>>>>> 65166329
     } while (size > 0);
     f->wndx= wndx;
     f->wptr= wptr;
