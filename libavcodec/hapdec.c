--- conflicted
+++ resolved
@@ -306,15 +306,7 @@
 {
     HapContext *ctx = avctx->priv_data;
     ThreadFrame tframe;
-<<<<<<< HEAD
     int ret, i;
-    int slices = FFMIN(avctx->thread_count,
-                       avctx->coded_height / TEXTURE_BLOCK_H);
-
-    ctx->slice_size = avctx->coded_height / slices;
-=======
-    int ret, length;
->>>>>>> ae5a8dca
 
     bytestream2_init(&ctx->gbc, avpkt->data, avpkt->size);
 
@@ -384,7 +376,6 @@
 
     ff_texturedsp_init(&ctx->dxtc);
 
-<<<<<<< HEAD
     switch (avctx->codec_tag) {
     case MKTAG('H','a','p','1'):
         texture_name = "DXT1";
@@ -406,10 +397,9 @@
     }
 
     av_log(avctx, AV_LOG_DEBUG, "%s texture\n", texture_name);
-=======
+
     ctx->slice_count = av_clip(avctx->thread_count, 1,
                                avctx->coded_height / TEXTURE_BLOCK_H);
->>>>>>> ae5a8dca
 
     return 0;
 }
