/*
 * MJPEG decoder
 * Copyright (c) 2000, 2001 Fabrice Bellard
 * Copyright (c) 2003 Alex Beregszaszi
 * Copyright (c) 2003-2004 Michael Niedermayer
 *
 * Support for external huffman table, various fixes (AVID workaround),
 * aspecting, new decode_frame mechanism and apple mjpeg-b support
 *                                  by Alex Beregszaszi
 *
 * This file is part of FFmpeg.
 *
 * FFmpeg is free software; you can redistribute it and/or
 * modify it under the terms of the GNU Lesser General Public
 * License as published by the Free Software Foundation; either
 * version 2.1 of the License, or (at your option) any later version.
 *
 * FFmpeg is distributed in the hope that it will be useful,
 * but WITHOUT ANY WARRANTY; without even the implied warranty of
 * MERCHANTABILITY or FITNESS FOR A PARTICULAR PURPOSE.  See the GNU
 * Lesser General Public License for more details.
 *
 * You should have received a copy of the GNU Lesser General Public
 * License along with FFmpeg; if not, write to the Free Software
 * Foundation, Inc., 51 Franklin Street, Fifth Floor, Boston, MA 02110-1301 USA
 */

/**
 * @file
 * MJPEG decoder.
 */

#include "libavutil/imgutils.h"
#include "libavutil/avassert.h"
#include "libavutil/opt.h"
#include "avcodec.h"
#include "blockdsp.h"
#include "copy_block.h"
#include "idctdsp.h"
#include "internal.h"
#include "mjpeg.h"
#include "mjpegdec.h"
#include "jpeglsdec.h"
#include "tiff.h"
#include "exif.h"
#include "bytestream.h"


static int build_vlc(VLC *vlc, const uint8_t *bits_table,
                     const uint8_t *val_table, int nb_codes,
                     int use_static, int is_ac)
{
    uint8_t huff_size[256] = { 0 };
    uint16_t huff_code[256];
    uint16_t huff_sym[256];
    int i;

    av_assert0(nb_codes <= 256);

    ff_mjpeg_build_huffman_codes(huff_size, huff_code, bits_table, val_table);

    for (i = 0; i < 256; i++)
        huff_sym[i] = i + 16 * is_ac;

    if (is_ac)
        huff_sym[0] = 16 * 256;

    return ff_init_vlc_sparse(vlc, 9, nb_codes, huff_size, 1, 1,
                              huff_code, 2, 2, huff_sym, 2, 2, use_static);
}

static void build_basic_mjpeg_vlc(MJpegDecodeContext *s)
{
    build_vlc(&s->vlcs[0][0], avpriv_mjpeg_bits_dc_luminance,
              avpriv_mjpeg_val_dc, 12, 0, 0);
    build_vlc(&s->vlcs[0][1], avpriv_mjpeg_bits_dc_chrominance,
              avpriv_mjpeg_val_dc, 12, 0, 0);
    build_vlc(&s->vlcs[1][0], avpriv_mjpeg_bits_ac_luminance,
              avpriv_mjpeg_val_ac_luminance, 251, 0, 1);
    build_vlc(&s->vlcs[1][1], avpriv_mjpeg_bits_ac_chrominance,
              avpriv_mjpeg_val_ac_chrominance, 251, 0, 1);
    build_vlc(&s->vlcs[2][0], avpriv_mjpeg_bits_ac_luminance,
              avpriv_mjpeg_val_ac_luminance, 251, 0, 0);
    build_vlc(&s->vlcs[2][1], avpriv_mjpeg_bits_ac_chrominance,
              avpriv_mjpeg_val_ac_chrominance, 251, 0, 0);
}

static void parse_avid(MJpegDecodeContext *s, uint8_t *buf, int len)
{
    s->buggy_avid = 1;
    if (len > 14 && buf[12] == 1) /* 1 - NTSC */
        s->interlace_polarity = 1;
    if (len > 14 && buf[12] == 2) /* 2 - PAL */
        s->interlace_polarity = 0;
    if (s->avctx->debug & FF_DEBUG_PICT_INFO)
        av_log(s->avctx, AV_LOG_INFO, "AVID: len:%d %d\n", len, len > 14 ? buf[12] : -1);
}

av_cold int ff_mjpeg_decode_init(AVCodecContext *avctx)
{
    MJpegDecodeContext *s = avctx->priv_data;

    if (!s->picture_ptr) {
        s->picture = av_frame_alloc();
        if (!s->picture)
            return AVERROR(ENOMEM);
        s->picture_ptr = s->picture;
    }

    s->avctx = avctx;
    ff_blockdsp_init(&s->bdsp, avctx);
    ff_hpeldsp_init(&s->hdsp, avctx->flags);
    ff_idctdsp_init(&s->idsp, avctx);
    ff_init_scantable(s->idsp.idct_permutation, &s->scantable,
                      ff_zigzag_direct);
    s->buffer_size   = 0;
    s->buffer        = NULL;
    s->start_code    = -1;
    s->first_picture = 1;
    s->got_picture   = 0;
    s->org_height    = avctx->coded_height;
    avctx->chroma_sample_location = AVCHROMA_LOC_CENTER;
    avctx->colorspace = AVCOL_SPC_BT470BG;

    build_basic_mjpeg_vlc(s);

    if (s->extern_huff) {
        av_log(avctx, AV_LOG_INFO, "using external huffman table\n");
        init_get_bits(&s->gb, avctx->extradata, avctx->extradata_size * 8);
        if (ff_mjpeg_decode_dht(s)) {
            av_log(avctx, AV_LOG_ERROR,
                   "error using external huffman table, switching back to internal\n");
            build_basic_mjpeg_vlc(s);
        }
    }
    if (avctx->field_order == AV_FIELD_BB) { /* quicktime icefloe 019 */
        s->interlace_polarity = 1;           /* bottom field first */
        av_log(avctx, AV_LOG_DEBUG, "bottom field first\n");
    } else if (avctx->field_order == AV_FIELD_UNKNOWN) {
        if (avctx->codec_tag == AV_RL32("MJPG"))
            s->interlace_polarity = 1;
    }

    if (   avctx->extradata_size > 8
        && AV_RL32(avctx->extradata) == 0x2C
        && AV_RL32(avctx->extradata+4) == 0x18) {
        parse_avid(s, avctx->extradata, avctx->extradata_size);
    }

    if (avctx->codec->id == AV_CODEC_ID_AMV)
        s->flipped = 1;

    return 0;
}


/* quantize tables */
int ff_mjpeg_decode_dqt(MJpegDecodeContext *s)
{
    int len, index, i, j;

    len = get_bits(&s->gb, 16) - 2;

    while (len >= 65) {
        int pr = get_bits(&s->gb, 4);
        if (pr > 1) {
            av_log(s->avctx, AV_LOG_ERROR, "dqt: invalid precision\n");
            return AVERROR_INVALIDDATA;
        }
        index = get_bits(&s->gb, 4);
        if (index >= 4)
            return -1;
        av_log(s->avctx, AV_LOG_DEBUG, "index=%d\n", index);
        /* read quant table */
        for (i = 0; i < 64; i++) {
            j = s->scantable.permutated[i];
            s->quant_matrixes[index][j] = get_bits(&s->gb, pr ? 16 : 8);
        }

        // XXX FIXME finetune, and perhaps add dc too
        s->qscale[index] = FFMAX(s->quant_matrixes[index][s->scantable.permutated[1]],
                                 s->quant_matrixes[index][s->scantable.permutated[8]]) >> 1;
        av_log(s->avctx, AV_LOG_DEBUG, "qscale[%d]: %d\n",
               index, s->qscale[index]);
        len -= 65;
    }
    return 0;
}

/* decode huffman tables and build VLC decoders */
int ff_mjpeg_decode_dht(MJpegDecodeContext *s)
{
    int len, index, i, class, n, v, code_max;
    uint8_t bits_table[17];
    uint8_t val_table[256];
    int ret = 0;

    len = get_bits(&s->gb, 16) - 2;

    while (len > 0) {
        if (len < 17)
            return AVERROR_INVALIDDATA;
        class = get_bits(&s->gb, 4);
        if (class >= 2)
            return AVERROR_INVALIDDATA;
        index = get_bits(&s->gb, 4);
        if (index >= 4)
            return AVERROR_INVALIDDATA;
        n = 0;
        for (i = 1; i <= 16; i++) {
            bits_table[i] = get_bits(&s->gb, 8);
            n += bits_table[i];
        }
        len -= 17;
        if (len < n || n > 256)
            return AVERROR_INVALIDDATA;

        code_max = 0;
        for (i = 0; i < n; i++) {
            v = get_bits(&s->gb, 8);
            if (v > code_max)
                code_max = v;
            val_table[i] = v;
        }
        len -= n;

        /* build VLC and flush previous vlc if present */
        ff_free_vlc(&s->vlcs[class][index]);
        av_log(s->avctx, AV_LOG_DEBUG, "class=%d index=%d nb_codes=%d\n",
               class, index, code_max + 1);
        if ((ret = build_vlc(&s->vlcs[class][index], bits_table, val_table,
                             code_max + 1, 0, class > 0)) < 0)
            return ret;

        if (class > 0) {
            ff_free_vlc(&s->vlcs[2][index]);
            if ((ret = build_vlc(&s->vlcs[2][index], bits_table, val_table,
                                 code_max + 1, 0, 0)) < 0)
                return ret;
        }
    }
    return 0;
}

int ff_mjpeg_decode_sof(MJpegDecodeContext *s)
{
<<<<<<< HEAD
    int len, nb_components, i, width, height, bits, ret;
    unsigned pix_fmt_id;
    int h_count[MAX_COMPONENTS];
    int v_count[MAX_COMPONENTS];

    s->cur_scan = 0;
    s->upscale_h = s->upscale_v = 0;

    /* XXX: verify len field validity */
    len     = get_bits(&s->gb, 16);
    s->avctx->bits_per_raw_sample =
    bits = get_bits(&s->gb, 8);
=======
    int h_count[MAX_COMPONENTS] = { 0 };
    int v_count[MAX_COMPONENTS] = { 0 };
    int len, nb_components, i, width, height, bits, pix_fmt_id, ret;

    /* XXX: verify len field validity */
    len     = get_bits(&s->gb, 16);
    bits    = get_bits(&s->gb, 8);
>>>>>>> aa7a19b4

    if (s->pegasus_rct)
        bits = 9;
    if (bits == 9 && !s->pegasus_rct)
        s->rct  = 1;    // FIXME ugly

<<<<<<< HEAD
    if(s->lossless && s->avctx->lowres){
        av_log(s->avctx, AV_LOG_ERROR, "lowres is not possible with lossless jpeg\n");
=======
    if (bits != 8 && !s->lossless) {
        av_log(s->avctx, AV_LOG_ERROR, "only 8 bits/component accepted\n");
>>>>>>> aa7a19b4
        return -1;
    }

    height = get_bits(&s->gb, 16);
    width  = get_bits(&s->gb, 16);

    if (s->avctx->codec_id == AV_CODEC_ID_AMV && (height&15))
        avpriv_request_sample(s->avctx, "non mod 16 height AMV\n");

    // HACK for odd_height.mov
    if (s->interlaced && s->width == width && s->height == height + 1)
        height= s->height;

    av_log(s->avctx, AV_LOG_DEBUG, "sof0: picture: %dx%d\n", width, height);
    if (av_image_check_size(width, height, 0, s->avctx))
        return AVERROR_INVALIDDATA;

    nb_components = get_bits(&s->gb, 8);
    if (nb_components <= 0 ||
        nb_components > MAX_COMPONENTS)
        return -1;
    if (s->interlaced && (s->bottom_field == !s->interlace_polarity)) {
        if (nb_components != s->nb_components) {
            av_log(s->avctx, AV_LOG_ERROR,
                   "nb_components changing in interlaced picture\n");
            return AVERROR_INVALIDDATA;
        }
    }
    if (s->ls && !(bits <= 8 || nb_components == 1)) {
        avpriv_report_missing_feature(s->avctx,
                                      "JPEG-LS that is not <= 8 "
                                      "bits/component or 16-bit gray");
        return AVERROR_PATCHWELCOME;
    }
    s->nb_components = nb_components;
    s->h_max         = 1;
    s->v_max         = 1;
    memset(h_count, 0, sizeof(h_count));
    memset(v_count, 0, sizeof(v_count));
    for (i = 0; i < nb_components; i++) {
        /* component id */
        s->component_id[i] = get_bits(&s->gb, 8) - 1;
        h_count[i]         = get_bits(&s->gb, 4);
        v_count[i]         = get_bits(&s->gb, 4);
        /* compute hmax and vmax (only used in interleaved case) */
        if (h_count[i] > s->h_max)
            s->h_max = h_count[i];
        if (v_count[i] > s->v_max)
            s->v_max = v_count[i];
        s->quant_index[i] = get_bits(&s->gb, 8);
        if (s->quant_index[i] >= 4) {
            av_log(s->avctx, AV_LOG_ERROR, "quant_index is invalid\n");
            return AVERROR_INVALIDDATA;
<<<<<<< HEAD
        }
=======
>>>>>>> aa7a19b4
        if (!h_count[i] || !v_count[i]) {
            av_log(s->avctx, AV_LOG_ERROR,
                   "Invalid sampling factor in component %d %d:%d\n",
                   i, h_count[i], v_count[i]);
            return AVERROR_INVALIDDATA;
        }

        av_log(s->avctx, AV_LOG_DEBUG, "component %d %d:%d id: %d quant:%d\n",
               i, h_count[i], v_count[i],
               s->component_id[i], s->quant_index[i]);
    }

    if (s->ls && (s->h_max > 1 || s->v_max > 1)) {
        avpriv_report_missing_feature(s->avctx, "Subsampling in JPEG-LS");
        return AVERROR_PATCHWELCOME;
    }


    /* if different size, realloc/alloc picture */
<<<<<<< HEAD
    if (   width != s->width || height != s->height
        || bits != s->bits
        || memcmp(s->h_count, h_count, sizeof(h_count))
        || memcmp(s->v_count, v_count, sizeof(v_count))) {

=======
    if (width != s->width || height != s->height || bits != s->bits ||
        memcmp(s->h_count, h_count, sizeof(h_count))                ||
        memcmp(s->v_count, v_count, sizeof(v_count))) {
>>>>>>> aa7a19b4
        s->width      = width;
        s->height     = height;
        s->bits       = bits;
        memcpy(s->h_count, h_count, sizeof(h_count));
        memcpy(s->v_count, v_count, sizeof(v_count));
        s->interlaced = 0;
        s->got_picture = 0;

        /* test interlaced mode */
        if (s->first_picture   &&
            s->org_height != 0 &&
            s->height < ((s->org_height * 3) / 4)) {
            s->interlaced                    = 1;
            s->bottom_field                  = s->interlace_polarity;
            s->picture_ptr->interlaced_frame = 1;
            s->picture_ptr->top_field_first  = !s->interlace_polarity;
            height *= 2;
        }

        ret = ff_set_dimensions(s->avctx, width, height);
        if (ret < 0)
            return ret;

        s->first_picture = 0;
    }

    if (s->got_picture && s->interlaced && (s->bottom_field == !s->interlace_polarity)) {
        if (s->progressive) {
            avpriv_request_sample(s->avctx, "progressively coded interlaced picture");
            return AVERROR_INVALIDDATA;
        }
    } else{
        if (s->v_max == 1 && s->h_max == 1 && s->lossless==1 && (nb_components==3 || nb_components==4))
            s->rgb = 1;
        else if (!s->lossless)
            s->rgb = 0;
    /* XXX: not complete test ! */
    pix_fmt_id = ((unsigned)s->h_count[0] << 28) | (s->v_count[0] << 24) |
                 (s->h_count[1] << 20) | (s->v_count[1] << 16) |
                 (s->h_count[2] << 12) | (s->v_count[2] <<  8) |
                 (s->h_count[3] <<  4) |  s->v_count[3];
    av_log(s->avctx, AV_LOG_DEBUG, "pix fmt id %x\n", pix_fmt_id);
    /* NOTE we do not allocate pictures large enough for the possible
     * padding of h/v_count being 4 */
    if (!(pix_fmt_id & 0xD0D0D0D0))
        pix_fmt_id -= (pix_fmt_id & 0xF0F0F0F0) >> 1;
    if (!(pix_fmt_id & 0x0D0D0D0D))
        pix_fmt_id -= (pix_fmt_id & 0x0F0F0F0F) >> 1;

    for (i = 0; i < 8; i++) {
        int j = 6 + (i&1) - (i&6);
        int is = (pix_fmt_id >> (4*i)) & 0xF;
        int js = (pix_fmt_id >> (4*j)) & 0xF;

        if (is == 1 && js != 2 && (i < 2 || i > 5))
            js = (pix_fmt_id >> ( 8 + 4*(i&1))) & 0xF;
        if (is == 1 && js != 2 && (i < 2 || i > 5))
            js = (pix_fmt_id >> (16 + 4*(i&1))) & 0xF;

        if (is == 1 && js == 2) {
            if (i & 1) s->upscale_h |= 1 << (j/2);
            else       s->upscale_v |= 1 << (j/2);
        }
    }

    switch (pix_fmt_id) {
    case 0x11111100:
        if (s->rgb)
            s->avctx->pix_fmt = s->bits <= 9 ? AV_PIX_FMT_BGR24 : AV_PIX_FMT_BGR48;
        else {
            if (s->component_id[0] == 'Q' && s->component_id[1] == 'F' && s->component_id[2] == 'A') {
                s->avctx->pix_fmt = s->bits <= 8 ? AV_PIX_FMT_GBRP : AV_PIX_FMT_GBRP16;
            } else {
                if (s->bits <= 8) s->avctx->pix_fmt = s->cs_itu601 ? AV_PIX_FMT_YUV444P : AV_PIX_FMT_YUVJ444P;
                else              s->avctx->pix_fmt = AV_PIX_FMT_YUV444P16;
            s->avctx->color_range = s->cs_itu601 ? AVCOL_RANGE_MPEG : AVCOL_RANGE_JPEG;
            }
        }
        av_assert0(s->nb_components == 3);
        break;
    case 0x11111111:
        if (s->rgb)
            s->avctx->pix_fmt = s->bits <= 9 ? AV_PIX_FMT_ABGR : AV_PIX_FMT_RGBA64;
        else {
            if (s->adobe_transform == 0 && s->bits <= 8) {
                s->avctx->pix_fmt = AV_PIX_FMT_GBRAP;
            } else {
                s->avctx->pix_fmt = s->bits <= 8 ? AV_PIX_FMT_YUVA444P : AV_PIX_FMT_YUVA444P16;
                s->avctx->color_range = s->cs_itu601 ? AVCOL_RANGE_MPEG : AVCOL_RANGE_JPEG;
            }
        }
        av_assert0(s->nb_components == 4);
        break;
    case 0x22111122:
        if (s->adobe_transform == 0 && s->bits <= 8) {
            s->avctx->pix_fmt = AV_PIX_FMT_GBRAP;
            s->upscale_v = 6;
            s->upscale_h = 6;
            s->chroma_height = s->height;
        } else if (s->adobe_transform == 2 && s->bits <= 8) {
            s->avctx->pix_fmt = AV_PIX_FMT_YUVA444P;
            s->upscale_v = 6;
            s->upscale_h = 6;
            s->chroma_height = s->height;
            s->avctx->color_range = s->cs_itu601 ? AVCOL_RANGE_MPEG : AVCOL_RANGE_JPEG;
        } else {
            if (s->bits <= 8) s->avctx->pix_fmt = AV_PIX_FMT_YUVA420P;
            else              s->avctx->pix_fmt = AV_PIX_FMT_YUVA420P16;
            s->avctx->color_range = s->cs_itu601 ? AVCOL_RANGE_MPEG : AVCOL_RANGE_JPEG;
        }
        av_assert0(s->nb_components == 4);
        break;
    case 0x12121100:
    case 0x22122100:
    case 0x21211100:
    case 0x22211200:
        if (s->bits <= 8) s->avctx->pix_fmt = s->cs_itu601 ? AV_PIX_FMT_YUV444P : AV_PIX_FMT_YUVJ444P;
        else
            goto unk_pixfmt;
        s->avctx->color_range = s->cs_itu601 ? AVCOL_RANGE_MPEG : AVCOL_RANGE_JPEG;
        s->chroma_height = s->height;
        break;
    case 0x22221100:
    case 0x22112200:
    case 0x11222200:
        if (s->bits <= 8) s->avctx->pix_fmt = s->cs_itu601 ? AV_PIX_FMT_YUV444P : AV_PIX_FMT_YUVJ444P;
        else
            goto unk_pixfmt;
        s->avctx->color_range = s->cs_itu601 ? AVCOL_RANGE_MPEG : AVCOL_RANGE_JPEG;
        s->chroma_height = (s->height + 1) / 2;
        break;
    case 0x11000000:
    case 0x13000000:
    case 0x14000000:
    case 0x31000000:
    case 0x33000000:
    case 0x34000000:
    case 0x41000000:
    case 0x43000000:
    case 0x44000000:
        if(s->bits <= 8)
            s->avctx->pix_fmt = AV_PIX_FMT_GRAY8;
        else
            s->avctx->pix_fmt = AV_PIX_FMT_GRAY16;
        break;
    case 0x12111100:
    case 0x14121200:
    case 0x22211100:
    case 0x22112100:
        if (s->bits <= 8) s->avctx->pix_fmt = s->cs_itu601 ? AV_PIX_FMT_YUV440P : AV_PIX_FMT_YUVJ440P;
        else
            goto unk_pixfmt;
        s->avctx->color_range = s->cs_itu601 ? AVCOL_RANGE_MPEG : AVCOL_RANGE_JPEG;
        s->chroma_height = (s->height + 1) / 2;
        break;
    case 0x21111100:
        if (s->bits <= 8) s->avctx->pix_fmt = s->cs_itu601 ? AV_PIX_FMT_YUV422P : AV_PIX_FMT_YUVJ422P;
        else              s->avctx->pix_fmt = AV_PIX_FMT_YUV422P16;
        s->avctx->color_range = s->cs_itu601 ? AVCOL_RANGE_MPEG : AVCOL_RANGE_JPEG;
        break;
    case 0x22121100:
    case 0x22111200:
        if (s->bits <= 8) s->avctx->pix_fmt = s->cs_itu601 ? AV_PIX_FMT_YUV422P : AV_PIX_FMT_YUVJ422P;
        else
            goto unk_pixfmt;
        s->avctx->color_range = s->cs_itu601 ? AVCOL_RANGE_MPEG : AVCOL_RANGE_JPEG;
        break;
    case 0x22111100:
    case 0x42111100:
        if (s->bits <= 8) s->avctx->pix_fmt = s->cs_itu601 ? AV_PIX_FMT_YUV420P : AV_PIX_FMT_YUVJ420P;
        else              s->avctx->pix_fmt = AV_PIX_FMT_YUV420P16;
        s->avctx->color_range = s->cs_itu601 ? AVCOL_RANGE_MPEG : AVCOL_RANGE_JPEG;
        if (pix_fmt_id == 0x42111100) {
            if (s->bits > 8)
                goto unk_pixfmt;
            s->upscale_h = 6;
            s->chroma_height = (s->height + 1) / 2;
        }
        break;
    case 0x41111100:
        if (s->bits <= 8) s->avctx->pix_fmt = s->cs_itu601 ? AV_PIX_FMT_YUV411P : AV_PIX_FMT_YUVJ411P;
        else
            goto unk_pixfmt;
        s->avctx->color_range = s->cs_itu601 ? AVCOL_RANGE_MPEG : AVCOL_RANGE_JPEG;
        break;
    default:
unk_pixfmt:
        av_log(s->avctx, AV_LOG_ERROR, "Unhandled pixel format 0x%x\n", pix_fmt_id);
        s->upscale_h = s->upscale_v = 0;
        return AVERROR_PATCHWELCOME;
    }
    if ((s->upscale_h || s->upscale_v) && s->avctx->lowres) {
        av_log(s->avctx, AV_LOG_ERROR, "lowres not supported for weird subsampling\n");
        return AVERROR_PATCHWELCOME;
    }
    if (s->ls) {
        s->upscale_h = s->upscale_v = 0;
        if (s->nb_components > 1)
            s->avctx->pix_fmt = AV_PIX_FMT_RGB24;
        else if (s->palette_index && s->bits <= 8)
            s->avctx->pix_fmt = AV_PIX_FMT_PAL8;
        else if (s->bits <= 8)
            s->avctx->pix_fmt = AV_PIX_FMT_GRAY8;
        else
            s->avctx->pix_fmt = AV_PIX_FMT_GRAY16;
    }

    s->pix_desc = av_pix_fmt_desc_get(s->avctx->pix_fmt);
    if (!s->pix_desc) {
        av_log(s->avctx, AV_LOG_ERROR, "Could not get a pixel format descriptor.\n");
        return AVERROR_BUG;
    }

    av_frame_unref(s->picture_ptr);
    if (ff_get_buffer(s->avctx, s->picture_ptr, AV_GET_BUFFER_FLAG_REF) < 0)
        return -1;
    s->picture_ptr->pict_type = AV_PICTURE_TYPE_I;
    s->picture_ptr->key_frame = 1;
    s->got_picture            = 1;

    for (i = 0; i < 4; i++)
        s->linesize[i] = s->picture_ptr->linesize[i] << s->interlaced;

    av_dlog(s->avctx, "%d %d %d %d %d %d\n",
            s->width, s->height, s->linesize[0], s->linesize[1],
            s->interlaced, s->avctx->height);

    if (len != (8 + (3 * nb_components)))
        av_log(s->avctx, AV_LOG_DEBUG, "decode_sof0: error, len(%d) mismatch\n", len);
    }

    if (s->rgb && !s->lossless && !s->ls) {
        av_log(s->avctx, AV_LOG_ERROR, "Unsupported coding and pixel format combination\n");
        return AVERROR_PATCHWELCOME;
    }

    /* totally blank picture as progressive JPEG will only add details to it */
    if (s->progressive) {
        int bw = (width  + s->h_max * 8 - 1) / (s->h_max * 8);
        int bh = (height + s->v_max * 8 - 1) / (s->v_max * 8);
        for (i = 0; i < s->nb_components; i++) {
            int size = bw * bh * s->h_count[i] * s->v_count[i];
            av_freep(&s->blocks[i]);
            av_freep(&s->last_nnz[i]);
            s->blocks[i]       = av_mallocz_array(size, sizeof(**s->blocks));
            s->last_nnz[i]     = av_mallocz_array(size, sizeof(**s->last_nnz));
            if (!s->blocks[i] || !s->last_nnz[i])
                return AVERROR(ENOMEM);
            s->block_stride[i] = bw * s->h_count[i];
        }
        memset(s->coefs_finished, 0, sizeof(s->coefs_finished));
    }
    return 0;
}

static inline int mjpeg_decode_dc(MJpegDecodeContext *s, int dc_index)
{
    int code;
    code = get_vlc2(&s->gb, s->vlcs[0][dc_index].table, 9, 2);
    if (code < 0 || code > 16) {
        av_log(s->avctx, AV_LOG_WARNING,
               "mjpeg_decode_dc: bad vlc: %d:%d (%p)\n",
               0, dc_index, &s->vlcs[0][dc_index]);
        return 0xfffff;
    }

    if (code)
        return get_xbits(&s->gb, code);
    else
        return 0;
}

/* decode block and dequantize */
static int decode_block(MJpegDecodeContext *s, int16_t *block, int component,
                        int dc_index, int ac_index, int16_t *quant_matrix)
{
    int code, i, j, level, val;

    /* DC coef */
    val = mjpeg_decode_dc(s, dc_index);
    if (val == 0xfffff) {
        av_log(s->avctx, AV_LOG_ERROR, "error dc\n");
        return AVERROR_INVALIDDATA;
    }
    val = val * quant_matrix[0] + s->last_dc[component];
    s->last_dc[component] = val;
    block[0] = val;
    /* AC coefs */
    i = 0;
    {OPEN_READER(re, &s->gb);
    do {
        UPDATE_CACHE(re, &s->gb);
        GET_VLC(code, re, &s->gb, s->vlcs[1][ac_index].table, 9, 2);

        i += ((unsigned)code) >> 4;
            code &= 0xf;
        if (code) {
            if (code > MIN_CACHE_BITS - 16)
                UPDATE_CACHE(re, &s->gb);

            {
                int cache = GET_CACHE(re, &s->gb);
                int sign  = (~cache) >> 31;
                level     = (NEG_USR32(sign ^ cache,code) ^ sign) - sign;
            }

            LAST_SKIP_BITS(re, &s->gb, code);

            if (i > 63) {
                av_log(s->avctx, AV_LOG_ERROR, "error count: %d\n", i);
                return AVERROR_INVALIDDATA;
            }
            j        = s->scantable.permutated[i];
            block[j] = level * quant_matrix[j];
        }
    } while (i < 63);
    CLOSE_READER(re, &s->gb);}

    return 0;
}

static int decode_dc_progressive(MJpegDecodeContext *s, int16_t *block,
                                 int component, int dc_index,
                                 int16_t *quant_matrix, int Al)
{
    int val;
    s->bdsp.clear_block(block);
    val = mjpeg_decode_dc(s, dc_index);
    if (val == 0xfffff) {
        av_log(s->avctx, AV_LOG_ERROR, "error dc\n");
        return AVERROR_INVALIDDATA;
    }
    val = (val * quant_matrix[0] << Al) + s->last_dc[component];
    s->last_dc[component] = val;
    block[0] = val;
    return 0;
}

/* decode block and dequantize - progressive JPEG version */
static int decode_block_progressive(MJpegDecodeContext *s, int16_t *block,
                                    uint8_t *last_nnz, int ac_index,
                                    int16_t *quant_matrix,
                                    int ss, int se, int Al, int *EOBRUN)
{
    int code, i, j, level, val, run;

    if (*EOBRUN) {
        (*EOBRUN)--;
        return 0;
    }

    {
        OPEN_READER(re, &s->gb);
        for (i = ss; ; i++) {
            UPDATE_CACHE(re, &s->gb);
            GET_VLC(code, re, &s->gb, s->vlcs[2][ac_index].table, 9, 2);

            run = ((unsigned) code) >> 4;
            code &= 0xF;
            if (code) {
                i += run;
                if (code > MIN_CACHE_BITS - 16)
                    UPDATE_CACHE(re, &s->gb);

                {
                    int cache = GET_CACHE(re, &s->gb);
                    int sign  = (~cache) >> 31;
                    level     = (NEG_USR32(sign ^ cache,code) ^ sign) - sign;
                }

                LAST_SKIP_BITS(re, &s->gb, code);

                if (i >= se) {
                    if (i == se) {
                        j = s->scantable.permutated[se];
                        block[j] = level * quant_matrix[j] << Al;
                        break;
                    }
                    av_log(s->avctx, AV_LOG_ERROR, "error count: %d\n", i);
                    return AVERROR_INVALIDDATA;
                }
                j = s->scantable.permutated[i];
                block[j] = level * quant_matrix[j] << Al;
            } else {
                if (run == 0xF) {// ZRL - skip 15 coefficients
                    i += 15;
                    if (i >= se) {
                        av_log(s->avctx, AV_LOG_ERROR, "ZRL overflow: %d\n", i);
                        return AVERROR_INVALIDDATA;
                    }
                } else {
                    val = (1 << run);
                    if (run) {
                        UPDATE_CACHE(re, &s->gb);
                        val += NEG_USR32(GET_CACHE(re, &s->gb), run);
                        LAST_SKIP_BITS(re, &s->gb, run);
                    }
                    *EOBRUN = val - 1;
                    break;
                }
            }
        }
        CLOSE_READER(re, &s->gb);
    }

    if (i > *last_nnz)
        *last_nnz = i;

    return 0;
}

#define REFINE_BIT(j) {                                             \
    UPDATE_CACHE(re, &s->gb);                                       \
    sign = block[j] >> 15;                                          \
    block[j] += SHOW_UBITS(re, &s->gb, 1) *                         \
                ((quant_matrix[j] ^ sign) - sign) << Al;            \
    LAST_SKIP_BITS(re, &s->gb, 1);                                  \
}

#define ZERO_RUN                                                    \
for (; ; i++) {                                                     \
    if (i > last) {                                                 \
        i += run;                                                   \
        if (i > se) {                                               \
            av_log(s->avctx, AV_LOG_ERROR, "error count: %d\n", i); \
            return -1;                                              \
        }                                                           \
        break;                                                      \
    }                                                               \
    j = s->scantable.permutated[i];                                 \
    if (block[j])                                                   \
        REFINE_BIT(j)                                               \
    else if (run-- == 0)                                            \
        break;                                                      \
}

/* decode block and dequantize - progressive JPEG refinement pass */
static int decode_block_refinement(MJpegDecodeContext *s, int16_t *block,
                                   uint8_t *last_nnz,
                                   int ac_index, int16_t *quant_matrix,
                                   int ss, int se, int Al, int *EOBRUN)
{
    int code, i = ss, j, sign, val, run;
    int last    = FFMIN(se, *last_nnz);

    OPEN_READER(re, &s->gb);
    if (*EOBRUN) {
        (*EOBRUN)--;
    } else {
        for (; ; i++) {
            UPDATE_CACHE(re, &s->gb);
            GET_VLC(code, re, &s->gb, s->vlcs[2][ac_index].table, 9, 2);

            if (code & 0xF) {
                run = ((unsigned) code) >> 4;
                UPDATE_CACHE(re, &s->gb);
                val = SHOW_UBITS(re, &s->gb, 1);
                LAST_SKIP_BITS(re, &s->gb, 1);
                ZERO_RUN;
                j = s->scantable.permutated[i];
                val--;
                block[j] = ((quant_matrix[j]^val) - val) << Al;
                if (i == se) {
                    if (i > *last_nnz)
                        *last_nnz = i;
                    CLOSE_READER(re, &s->gb);
                    return 0;
                }
            } else {
                run = ((unsigned) code) >> 4;
                if (run == 0xF) {
                    ZERO_RUN;
                } else {
                    val = run;
                    run = (1 << run);
                    if (val) {
                        UPDATE_CACHE(re, &s->gb);
                        run += SHOW_UBITS(re, &s->gb, val);
                        LAST_SKIP_BITS(re, &s->gb, val);
                    }
                    *EOBRUN = run - 1;
                    break;
                }
            }
        }

        if (i > *last_nnz)
            *last_nnz = i;
    }

    for (; i <= last; i++) {
        j = s->scantable.permutated[i];
        if (block[j])
            REFINE_BIT(j)
    }
    CLOSE_READER(re, &s->gb);

    return 0;
}
#undef REFINE_BIT
#undef ZERO_RUN

static int handle_rstn(MJpegDecodeContext *s, int nb_components)
{
    int i;
    int reset = 0;

    if (s->restart_interval) {
        s->restart_count--;
        if(s->restart_count == 0 && s->avctx->codec_id == AV_CODEC_ID_THP){
            align_get_bits(&s->gb);
            for (i = 0; i < nb_components; i++) /* reset dc */
                s->last_dc[i] = (4 << s->bits);
        }

        i = 8 + ((-get_bits_count(&s->gb)) & 7);
        /* skip RSTn */
        if (s->restart_count == 0) {
            if(   show_bits(&s->gb, i) == (1 << i) - 1
               || show_bits(&s->gb, i) == 0xFF) {
                int pos = get_bits_count(&s->gb);
                align_get_bits(&s->gb);
                while (get_bits_left(&s->gb) >= 8 && show_bits(&s->gb, 8) == 0xFF)
                    skip_bits(&s->gb, 8);
                if (get_bits_left(&s->gb) >= 8 && (get_bits(&s->gb, 8) & 0xF8) == 0xD0) {
                    for (i = 0; i < nb_components; i++) /* reset dc */
                        s->last_dc[i] = (4 << s->bits);
                    reset = 1;
                } else
                    skip_bits_long(&s->gb, pos - get_bits_count(&s->gb));
            }
        }
    }
    return reset;
}

static int ljpeg_decode_rgb_scan(MJpegDecodeContext *s, int nb_components, int predictor, int point_transform)
{
    int i, mb_x, mb_y;
    uint16_t (*buffer)[4];
    int left[4], top[4], topleft[4];
    const int linesize = s->linesize[0];
    const int mask     = ((1 << s->bits) - 1) << point_transform;
    int resync_mb_y = 0;
    int resync_mb_x = 0;

    if (s->nb_components != 3 && s->nb_components != 4)
        return AVERROR_INVALIDDATA;
    if (s->v_max != 1 || s->h_max != 1 || !s->lossless)
        return AVERROR_INVALIDDATA;


    s->restart_count = s->restart_interval;

    av_fast_malloc(&s->ljpeg_buffer, &s->ljpeg_buffer_size,
                   (unsigned)s->mb_width * 4 * sizeof(s->ljpeg_buffer[0][0]));
    buffer = s->ljpeg_buffer;

    for (i = 0; i < 4; i++)
        buffer[0][i] = 1 << (s->bits - 1);

    for (mb_y = 0; mb_y < s->mb_height; mb_y++) {
        uint8_t *ptr = s->picture_ptr->data[0] + (linesize * mb_y);

        if (s->interlaced && s->bottom_field)
            ptr += linesize >> 1;

        for (i = 0; i < 4; i++)
            top[i] = left[i] = topleft[i] = buffer[0][i];

        for (mb_x = 0; mb_x < s->mb_width; mb_x++) {
            int modified_predictor = predictor;

            if (s->restart_interval && !s->restart_count){
                s->restart_count = s->restart_interval;
                resync_mb_x = mb_x;
                resync_mb_y = mb_y;
                for(i=0; i<4; i++)
                    top[i] = left[i]= topleft[i]= 1 << (s->bits - 1);
            }
            if (mb_y == resync_mb_y || mb_y == resync_mb_y+1 && mb_x < resync_mb_x || !mb_x)
                modified_predictor = 1;

            for (i=0;i<nb_components;i++) {
                int pred, dc;

                topleft[i] = top[i];
                top[i]     = buffer[mb_x][i];

                PREDICT(pred, topleft[i], top[i], left[i], modified_predictor);

                dc = mjpeg_decode_dc(s, s->dc_index[i]);
                if(dc == 0xFFFFF)
                    return -1;

                left[i] = buffer[mb_x][i] =
                    mask & (pred + (dc << point_transform));
            }

            if (s->restart_interval && !--s->restart_count) {
                align_get_bits(&s->gb);
                skip_bits(&s->gb, 16); /* skip RSTn */
            }
        }
        if (s->nb_components == 4) {
            for(i=0; i<nb_components; i++) {
                int c= s->comp_index[i];
                if (s->bits <= 8) {
                    for(mb_x = 0; mb_x < s->mb_width; mb_x++) {
                        ptr[4*mb_x+3-c] = buffer[mb_x][i];
                    }
                } else if(s->bits == 9) {
                    return AVERROR_PATCHWELCOME;
                } else {
                    for(mb_x = 0; mb_x < s->mb_width; mb_x++) {
                        ((uint16_t*)ptr)[4*mb_x+c] = buffer[mb_x][i];
                    }
                }
            }
        } else if (s->rct) {
            for (mb_x = 0; mb_x < s->mb_width; mb_x++) {
                ptr[3*mb_x + 1] = buffer[mb_x][0] - ((buffer[mb_x][1] + buffer[mb_x][2] - 0x200) >> 2);
                ptr[3*mb_x + 0] = buffer[mb_x][1] + ptr[3*mb_x + 1];
                ptr[3*mb_x + 2] = buffer[mb_x][2] + ptr[3*mb_x + 1];
            }
        } else if (s->pegasus_rct) {
            for (mb_x = 0; mb_x < s->mb_width; mb_x++) {
                ptr[3*mb_x + 1] = buffer[mb_x][0] - ((buffer[mb_x][1] + buffer[mb_x][2]) >> 2);
                ptr[3*mb_x + 0] = buffer[mb_x][1] + ptr[3*mb_x + 1];
                ptr[3*mb_x + 2] = buffer[mb_x][2] + ptr[3*mb_x + 1];
            }
        } else {
            for(i=0; i<nb_components; i++) {
                int c= s->comp_index[i];
                if (s->bits <= 8) {
                    for(mb_x = 0; mb_x < s->mb_width; mb_x++) {
                        ptr[3*mb_x+2-c] = buffer[mb_x][i];
                    }
                } else if(s->bits == 9) {
                    return AVERROR_PATCHWELCOME;
                } else {
                    for(mb_x = 0; mb_x < s->mb_width; mb_x++) {
                        ((uint16_t*)ptr)[3*mb_x+2-c] = buffer[mb_x][i];
                    }
                }
            }
        }
    }
    return 0;
}

static int ljpeg_decode_yuv_scan(MJpegDecodeContext *s, int predictor,
                                 int point_transform, int nb_components)
{
    int i, mb_x, mb_y, mask;
    int bits= (s->bits+7)&~7;
    int resync_mb_y = 0;
    int resync_mb_x = 0;

    point_transform += bits - s->bits;
    mask = ((1 << s->bits) - 1) << point_transform;

    av_assert0(nb_components>=1 && nb_components<=4);

    for (mb_y = 0; mb_y < s->mb_height; mb_y++) {
        for (mb_x = 0; mb_x < s->mb_width; mb_x++) {
            if (s->restart_interval && !s->restart_count){
                s->restart_count = s->restart_interval;
                resync_mb_x = mb_x;
                resync_mb_y = mb_y;
            }

            if(!mb_x || mb_y == resync_mb_y || mb_y == resync_mb_y+1 && mb_x < resync_mb_x || s->interlaced){
                int toprow  = mb_y == resync_mb_y || mb_y == resync_mb_y+1 && mb_x < resync_mb_x;
                int leftcol = !mb_x || mb_y == resync_mb_y && mb_x == resync_mb_x;
                for (i = 0; i < nb_components; i++) {
                    uint8_t *ptr;
                    uint16_t *ptr16;
                    int n, h, v, x, y, c, j, linesize;
                    n = s->nb_blocks[i];
                    c = s->comp_index[i];
                    h = s->h_scount[i];
                    v = s->v_scount[i];
                    x = 0;
                    y = 0;
                    linesize= s->linesize[c];

                    if(bits>8) linesize /= 2;

                    for(j=0; j<n; j++) {
                        int pred, dc;

                        dc = mjpeg_decode_dc(s, s->dc_index[i]);
                        if(dc == 0xFFFFF)
                            return -1;
                        if(bits<=8){
                        ptr = s->picture_ptr->data[c] + (linesize * (v * mb_y + y)) + (h * mb_x + x); //FIXME optimize this crap
                        if(y==0 && toprow){
                            if(x==0 && leftcol){
                                pred= 1 << (bits - 1);
                            }else{
                                pred= ptr[-1];
                            }
                        }else{
                            if(x==0 && leftcol){
                                pred= ptr[-linesize];
                            }else{
                                PREDICT(pred, ptr[-linesize-1], ptr[-linesize], ptr[-1], predictor);
                            }
                        }

                        if (s->interlaced && s->bottom_field)
                            ptr += linesize >> 1;
                        pred &= mask;
                        *ptr= pred + (dc << point_transform);
                        }else{
                            ptr16 = (uint16_t*)(s->picture_ptr->data[c] + 2*(linesize * (v * mb_y + y)) + 2*(h * mb_x + x)); //FIXME optimize this crap
                            if(y==0 && toprow){
                                if(x==0 && leftcol){
                                    pred= 1 << (bits - 1);
                                }else{
                                    pred= ptr16[-1];
                                }
                            }else{
                                if(x==0 && leftcol){
                                    pred= ptr16[-linesize];
                                }else{
                                    PREDICT(pred, ptr16[-linesize-1], ptr16[-linesize], ptr16[-1], predictor);
                                }
                            }

                            if (s->interlaced && s->bottom_field)
                                ptr16 += linesize >> 1;
                            pred &= mask;
                            *ptr16= pred + (dc << point_transform);
                        }
                        if (++x == h) {
                            x = 0;
                            y++;
                        }
                    }
                }
            } else {
                for (i = 0; i < nb_components; i++) {
                    uint8_t *ptr;
                    uint16_t *ptr16;
                    int n, h, v, x, y, c, j, linesize, dc;
                    n        = s->nb_blocks[i];
                    c        = s->comp_index[i];
                    h        = s->h_scount[i];
                    v        = s->v_scount[i];
                    x        = 0;
                    y        = 0;
                    linesize = s->linesize[c];

                    if(bits>8) linesize /= 2;

                    for (j = 0; j < n; j++) {
                        int pred;

                        dc = mjpeg_decode_dc(s, s->dc_index[i]);
                        if(dc == 0xFFFFF)
                            return -1;
                        if(bits<=8){
                            ptr = s->picture_ptr->data[c] +
                              (linesize * (v * mb_y + y)) +
                              (h * mb_x + x); //FIXME optimize this crap
                            PREDICT(pred, ptr[-linesize-1], ptr[-linesize], ptr[-1], predictor);

                            pred &= mask;
                            *ptr = pred + (dc << point_transform);
                        }else{
                            ptr16 = (uint16_t*)(s->picture_ptr->data[c] + 2*(linesize * (v * mb_y + y)) + 2*(h * mb_x + x)); //FIXME optimize this crap
                            PREDICT(pred, ptr16[-linesize-1], ptr16[-linesize], ptr16[-1], predictor);

                            pred &= mask;
                            *ptr16= pred + (dc << point_transform);
                        }

                        if (++x == h) {
                            x = 0;
                            y++;
                        }
                    }
                }
            }
            if (s->restart_interval && !--s->restart_count) {
                align_get_bits(&s->gb);
                skip_bits(&s->gb, 16); /* skip RSTn */
            }
        }
    }
    return 0;
}

static av_always_inline void mjpeg_copy_block(MJpegDecodeContext *s,
                                              uint8_t *dst, const uint8_t *src,
                                              int linesize, int lowres)
{
    switch (lowres) {
    case 0: s->hdsp.put_pixels_tab[1][0](dst, src, linesize, 8);
        break;
    case 1: copy_block4(dst, src, linesize, linesize, 4);
        break;
    case 2: copy_block2(dst, src, linesize, linesize, 2);
        break;
    case 3: *dst = *src;
        break;
    }
}

static void shift_output(MJpegDecodeContext *s, uint8_t *ptr, int linesize)
{
    int block_x, block_y;
    int size = 8 >> s->avctx->lowres;
    if (s->bits > 8) {
        for (block_y=0; block_y<size; block_y++)
            for (block_x=0; block_x<size; block_x++)
                *(uint16_t*)(ptr + 2*block_x + block_y*linesize) <<= 16 - s->bits;
    } else {
        for (block_y=0; block_y<size; block_y++)
            for (block_x=0; block_x<size; block_x++)
                *(ptr + block_x + block_y*linesize) <<= 8 - s->bits;
    }
}

static int mjpeg_decode_scan(MJpegDecodeContext *s, int nb_components, int Ah,
                             int Al, const uint8_t *mb_bitmask,
                             int mb_bitmask_size,
                             const AVFrame *reference)
{
    int i, mb_x, mb_y;
    uint8_t *data[MAX_COMPONENTS];
    const uint8_t *reference_data[MAX_COMPONENTS];
    int linesize[MAX_COMPONENTS];
    GetBitContext mb_bitmask_gb = {0}; // initialize to silence gcc warning
    int bytes_per_pixel = 1 + (s->bits > 8);

    if (mb_bitmask) {
        if (mb_bitmask_size != (s->mb_width * s->mb_height + 7)>>3) {
            av_log(s->avctx, AV_LOG_ERROR, "mb_bitmask_size mismatches\n");
            return AVERROR_INVALIDDATA;
        }
        init_get_bits(&mb_bitmask_gb, mb_bitmask, s->mb_width * s->mb_height);
    }

    s->restart_count = 0;

    for (i = 0; i < nb_components; i++) {
        int c   = s->comp_index[i];
        data[c] = s->picture_ptr->data[c];
        reference_data[c] = reference ? reference->data[c] : NULL;
        linesize[c] = s->linesize[c];
        s->coefs_finished[c] |= 1;
    }

    for (mb_y = 0; mb_y < s->mb_height; mb_y++) {
        for (mb_x = 0; mb_x < s->mb_width; mb_x++) {
            const int copy_mb = mb_bitmask && !get_bits1(&mb_bitmask_gb);

            if (s->restart_interval && !s->restart_count)
                s->restart_count = s->restart_interval;

            if (get_bits_left(&s->gb) < 0) {
                av_log(s->avctx, AV_LOG_ERROR, "overread %d\n",
                       -get_bits_left(&s->gb));
                return AVERROR_INVALIDDATA;
            }
            for (i = 0; i < nb_components; i++) {
                uint8_t *ptr;
                int n, h, v, x, y, c, j;
                int block_offset;
                n = s->nb_blocks[i];
                c = s->comp_index[i];
                h = s->h_scount[i];
                v = s->v_scount[i];
                x = 0;
                y = 0;
                for (j = 0; j < n; j++) {
                    block_offset = (((linesize[c] * (v * mb_y + y) * 8) +
                                     (h * mb_x + x) * 8 * bytes_per_pixel) >> s->avctx->lowres);

                    if (s->interlaced && s->bottom_field)
                        block_offset += linesize[c] >> 1;
                    ptr = data[c] + block_offset;
                    if (!s->progressive) {
                        if (copy_mb)
                            mjpeg_copy_block(s, ptr, reference_data[c] + block_offset,
                                             linesize[c], s->avctx->lowres);

                        else {
                            s->bdsp.clear_block(s->block);
                            if (decode_block(s, s->block, i,
                                             s->dc_index[i], s->ac_index[i],
                                             s->quant_matrixes[s->quant_sindex[i]]) < 0) {
                                av_log(s->avctx, AV_LOG_ERROR,
                                       "error y=%d x=%d\n", mb_y, mb_x);
                                return AVERROR_INVALIDDATA;
                            }
                            s->idsp.idct_put(ptr, linesize[c], s->block);
                            if (s->bits & 7)
                                shift_output(s, ptr, linesize[c]);
                        }
                    } else {
                        int block_idx  = s->block_stride[c] * (v * mb_y + y) +
                                         (h * mb_x + x);
                        int16_t *block = s->blocks[c][block_idx];
                        if (Ah)
                            block[0] += get_bits1(&s->gb) *
                                        s->quant_matrixes[s->quant_sindex[i]][0] << Al;
                        else if (decode_dc_progressive(s, block, i, s->dc_index[i],
                                                       s->quant_matrixes[s->quant_sindex[i]],
                                                       Al) < 0) {
                            av_log(s->avctx, AV_LOG_ERROR,
                                   "error y=%d x=%d\n", mb_y, mb_x);
                            return AVERROR_INVALIDDATA;
                        }
                    }
                    av_dlog(s->avctx, "mb: %d %d processed\n", mb_y, mb_x);
                    av_dlog(s->avctx, "%d %d %d %d %d %d %d %d \n",
                            mb_x, mb_y, x, y, c, s->bottom_field,
                            (v * mb_y + y) * 8, (h * mb_x + x) * 8);
                    if (++x == h) {
                        x = 0;
                        y++;
                    }
                }
            }

            handle_rstn(s, nb_components);
        }
    }
    return 0;
}

static int mjpeg_decode_scan_progressive_ac(MJpegDecodeContext *s, int ss,
                                            int se, int Ah, int Al)
{
    int mb_x, mb_y;
    int EOBRUN = 0;
    int c = s->comp_index[0];
    uint8_t *data = s->picture_ptr->data[c];
    int linesize  = s->linesize[c];
    int last_scan = 0;
    int16_t *quant_matrix = s->quant_matrixes[s->quant_sindex[0]];
    int bytes_per_pixel = 1 + (s->bits > 8);

    av_assert0(ss>=0 && Ah>=0 && Al>=0);
    if (se < ss || se > 63) {
        av_log(s->avctx, AV_LOG_ERROR, "SS/SE %d/%d is invalid\n", ss, se);
        return AVERROR_INVALIDDATA;
    }

    if (!Al) {
        s->coefs_finished[c] |= (2ULL << se) - (1ULL << ss);
        last_scan = !~s->coefs_finished[c];
    }

    if (s->interlaced && s->bottom_field)
        data += linesize >> 1;

    s->restart_count = 0;

    for (mb_y = 0; mb_y < s->mb_height; mb_y++) {
        uint8_t *ptr     = data + (mb_y * linesize * 8 >> s->avctx->lowres);
        int block_idx    = mb_y * s->block_stride[c];
        int16_t (*block)[64] = &s->blocks[c][block_idx];
        uint8_t *last_nnz    = &s->last_nnz[c][block_idx];
        for (mb_x = 0; mb_x < s->mb_width; mb_x++, block++, last_nnz++) {
                int ret;
                if (s->restart_interval && !s->restart_count)
                    s->restart_count = s->restart_interval;

                if (Ah)
                    ret = decode_block_refinement(s, *block, last_nnz, s->ac_index[0],
                                                  quant_matrix, ss, se, Al, &EOBRUN);
                else
                    ret = decode_block_progressive(s, *block, last_nnz, s->ac_index[0],
                                                   quant_matrix, ss, se, Al, &EOBRUN);
                if (ret < 0) {
                    av_log(s->avctx, AV_LOG_ERROR,
                           "error y=%d x=%d\n", mb_y, mb_x);
                    return AVERROR_INVALIDDATA;
                }

            if (last_scan) {
                    s->idsp.idct_put(ptr, linesize, *block);
                    if (s->bits & 7)
                        shift_output(s, ptr, linesize);
                    ptr += bytes_per_pixel*8 >> s->avctx->lowres;
            }
            if (handle_rstn(s, 0))
                EOBRUN = 0;
        }
    }
    return 0;
}

int ff_mjpeg_decode_sos(MJpegDecodeContext *s, const uint8_t *mb_bitmask,
                        int mb_bitmask_size, const AVFrame *reference)
{
    int len, nb_components, i, h, v, predictor, point_transform;
    int index, id, ret;
    const int block_size = s->lossless ? 1 : 8;
    int ilv, prev_shift;

    if (!s->got_picture) {
        av_log(s->avctx, AV_LOG_WARNING,
                "Can not process SOS before SOF, skipping\n");
        return -1;
    }

    av_assert0(s->picture_ptr->data[0]);
    /* XXX: verify len field validity */
    len = get_bits(&s->gb, 16);
    nb_components = get_bits(&s->gb, 8);
    if (nb_components == 0 || nb_components > MAX_COMPONENTS) {
        av_log(s->avctx, AV_LOG_ERROR,
               "decode_sos: nb_components (%d) unsupported\n", nb_components);
        return AVERROR_PATCHWELCOME;
    }
    if (len != 6 + 2 * nb_components) {
        av_log(s->avctx, AV_LOG_ERROR, "decode_sos: invalid len (%d)\n", len);
        return AVERROR_INVALIDDATA;
    }
    for (i = 0; i < nb_components; i++) {
        id = get_bits(&s->gb, 8) - 1;
        av_log(s->avctx, AV_LOG_DEBUG, "component: %d\n", id);
        /* find component index */
        for (index = 0; index < s->nb_components; index++)
            if (id == s->component_id[index])
                break;
        if (index == s->nb_components) {
            av_log(s->avctx, AV_LOG_ERROR,
                   "decode_sos: index(%d) out of components\n", index);
            return AVERROR_INVALIDDATA;
        }
        /* Metasoft MJPEG codec has Cb and Cr swapped */
        if (s->avctx->codec_tag == MKTAG('M', 'T', 'S', 'J')
            && nb_components == 3 && s->nb_components == 3 && i)
            index = 3 - i;

        s->quant_sindex[i] = s->quant_index[index];
        s->nb_blocks[i] = s->h_count[index] * s->v_count[index];
        s->h_scount[i]  = s->h_count[index];
        s->v_scount[i]  = s->v_count[index];

        if(nb_components == 3 && s->nb_components == 3 && s->avctx->pix_fmt == AV_PIX_FMT_GBR24P)
            index = (i+2)%3;
        if(nb_components == 1 && s->nb_components == 3 && s->avctx->pix_fmt == AV_PIX_FMT_GBR24P)
            index = (index+2)%3;

        s->comp_index[i] = index;

        s->dc_index[i] = get_bits(&s->gb, 4);
        s->ac_index[i] = get_bits(&s->gb, 4);

        if (s->dc_index[i] <  0 || s->ac_index[i] < 0 ||
            s->dc_index[i] >= 4 || s->ac_index[i] >= 4)
            goto out_of_range;
        if (!s->vlcs[0][s->dc_index[i]].table || !(s->progressive ? s->vlcs[2][s->ac_index[0]].table : s->vlcs[1][s->ac_index[i]].table))
            goto out_of_range;
    }

    predictor = get_bits(&s->gb, 8);       /* JPEG Ss / lossless JPEG predictor /JPEG-LS NEAR */
    ilv = get_bits(&s->gb, 8);             /* JPEG Se / JPEG-LS ILV */
    if(s->avctx->codec_tag != AV_RL32("CJPG")){
        prev_shift      = get_bits(&s->gb, 4); /* Ah */
        point_transform = get_bits(&s->gb, 4); /* Al */
    }else
        prev_shift = point_transform = 0;

    if (nb_components > 1) {
        /* interleaved stream */
        s->mb_width  = (s->width  + s->h_max * block_size - 1) / (s->h_max * block_size);
        s->mb_height = (s->height + s->v_max * block_size - 1) / (s->v_max * block_size);
    } else if (!s->ls) { /* skip this for JPEG-LS */
        h = s->h_max / s->h_scount[0];
        v = s->v_max / s->v_scount[0];
        s->mb_width     = (s->width  + h * block_size - 1) / (h * block_size);
        s->mb_height    = (s->height + v * block_size - 1) / (v * block_size);
        s->nb_blocks[0] = 1;
        s->h_scount[0]  = 1;
        s->v_scount[0]  = 1;
    }

    if (s->avctx->debug & FF_DEBUG_PICT_INFO)
        av_log(s->avctx, AV_LOG_DEBUG, "%s %s p:%d >>:%d ilv:%d bits:%d skip:%d %s comp:%d\n",
               s->lossless ? "lossless" : "sequential DCT", s->rgb ? "RGB" : "",
               predictor, point_transform, ilv, s->bits, s->mjpb_skiptosod,
               s->pegasus_rct ? "PRCT" : (s->rct ? "RCT" : ""), nb_components);


    /* mjpeg-b can have padding bytes between sos and image data, skip them */
    for (i = s->mjpb_skiptosod; i > 0; i--)
        skip_bits(&s->gb, 8);

next_field:
    for (i = 0; i < nb_components; i++)
        s->last_dc[i] = (4 << s->bits);

    if (s->lossless) {
        av_assert0(s->picture_ptr == s->picture);
        if (CONFIG_JPEGLS_DECODER && s->ls) {
//            for () {
//            reset_ls_coding_parameters(s, 0);

            if ((ret = ff_jpegls_decode_picture(s, predictor,
                                                point_transform, ilv)) < 0)
                return ret;
        } else {
            if (s->rgb) {
                if ((ret = ljpeg_decode_rgb_scan(s, nb_components, predictor, point_transform)) < 0)
                    return ret;
            } else {
                if ((ret = ljpeg_decode_yuv_scan(s, predictor,
                                                 point_transform,
                                                 nb_components)) < 0)
                    return ret;
            }
        }
    } else {
        if (s->progressive && predictor) {
            av_assert0(s->picture_ptr == s->picture);
            if ((ret = mjpeg_decode_scan_progressive_ac(s, predictor,
                                                        ilv, prev_shift,
                                                        point_transform)) < 0)
                return ret;
        } else {
            if ((ret = mjpeg_decode_scan(s, nb_components,
                                         prev_shift, point_transform,
                                         mb_bitmask, mb_bitmask_size, reference)) < 0)
                return ret;
        }
    }

    if (s->interlaced &&
        get_bits_left(&s->gb) > 32 &&
        show_bits(&s->gb, 8) == 0xFF) {
        GetBitContext bak = s->gb;
        align_get_bits(&bak);
        if (show_bits(&bak, 16) == 0xFFD1) {
            av_log(s->avctx, AV_LOG_DEBUG, "AVRn interlaced picture marker found\n");
            s->gb = bak;
            skip_bits(&s->gb, 16);
            s->bottom_field ^= 1;

            goto next_field;
        }
    }

    emms_c();
    return 0;
 out_of_range:
    av_log(s->avctx, AV_LOG_ERROR, "decode_sos: ac/dc index out of range\n");
    return AVERROR_INVALIDDATA;
}

static int mjpeg_decode_dri(MJpegDecodeContext *s)
{
    if (get_bits(&s->gb, 16) != 4)
        return AVERROR_INVALIDDATA;
    s->restart_interval = get_bits(&s->gb, 16);
    s->restart_count    = 0;
    av_log(s->avctx, AV_LOG_DEBUG, "restart interval: %d\n",
           s->restart_interval);

    return 0;
}

static int mjpeg_decode_app(MJpegDecodeContext *s)
{
    int len, id, i;

    len = get_bits(&s->gb, 16);
    if (len < 6)
        return AVERROR_INVALIDDATA;
    if (8 * len > get_bits_left(&s->gb))
        return AVERROR_INVALIDDATA;

    id   = get_bits_long(&s->gb, 32);
    len -= 6;

    if (s->avctx->debug & FF_DEBUG_STARTCODE) {
        char id_str[32];
        av_get_codec_tag_string(id_str, sizeof(id_str), av_bswap32(id));
        av_log(s->avctx, AV_LOG_DEBUG, "APPx (%s / %8X) len=%d\n", id_str, id, len);
    }

    /* Buggy AVID, it puts EOI only at every 10th frame. */
    /* Also, this fourcc is used by non-avid files too, it holds some
       information, but it's always present in AVID-created files. */
    if (id == AV_RB32("AVI1")) {
        /* structure:
            4bytes      AVI1
            1bytes      polarity
            1bytes      always zero
            4bytes      field_size
            4bytes      field_size_less_padding
        */
            s->buggy_avid = 1;
        i = get_bits(&s->gb, 8); len--;
        av_log(s->avctx, AV_LOG_DEBUG, "polarity %d\n", i);
#if 0
        skip_bits(&s->gb, 8);
        skip_bits(&s->gb, 32);
        skip_bits(&s->gb, 32);
        len -= 10;
#endif
        goto out;
    }

//    len -= 2;

    if (id == AV_RB32("JFIF")) {
        int t_w, t_h, v1, v2;
        skip_bits(&s->gb, 8); /* the trailing zero-byte */
        v1 = get_bits(&s->gb, 8);
        v2 = get_bits(&s->gb, 8);
        skip_bits(&s->gb, 8);

        s->avctx->sample_aspect_ratio.num = get_bits(&s->gb, 16);
        s->avctx->sample_aspect_ratio.den = get_bits(&s->gb, 16);
        ff_set_sar(s->avctx, s->avctx->sample_aspect_ratio);

        if (s->avctx->debug & FF_DEBUG_PICT_INFO)
            av_log(s->avctx, AV_LOG_INFO,
                   "mjpeg: JFIF header found (version: %x.%x) SAR=%d/%d\n",
                   v1, v2,
                   s->avctx->sample_aspect_ratio.num,
                   s->avctx->sample_aspect_ratio.den);

        t_w = get_bits(&s->gb, 8);
        t_h = get_bits(&s->gb, 8);
        if (t_w && t_h) {
            /* skip thumbnail */
            if (len -10 - (t_w * t_h * 3) > 0)
                len -= t_w * t_h * 3;
        }
        len -= 10;
        goto out;
    }

    if (id == AV_RB32("Adob") && (get_bits(&s->gb, 8) == 'e')) {
        skip_bits(&s->gb, 16); /* version */
        skip_bits(&s->gb, 16); /* flags0 */
        skip_bits(&s->gb, 16); /* flags1 */
        s->adobe_transform = get_bits(&s->gb,  8);
        if (s->avctx->debug & FF_DEBUG_PICT_INFO)
            av_log(s->avctx, AV_LOG_INFO, "mjpeg: Adobe header found, transform=%d\n", s->adobe_transform);
        len -= 7;
        goto out;
    }

    if (id == AV_RB32("LJIF")) {
        int rgb = s->rgb;
        int pegasus_rct = s->pegasus_rct;
        if (s->avctx->debug & FF_DEBUG_PICT_INFO)
            av_log(s->avctx, AV_LOG_INFO,
                   "Pegasus lossless jpeg header found\n");
        skip_bits(&s->gb, 16); /* version ? */
        skip_bits(&s->gb, 16); /* unknown always 0? */
        skip_bits(&s->gb, 16); /* unknown always 0? */
        skip_bits(&s->gb, 16); /* unknown always 0? */
        switch (i=get_bits(&s->gb, 8)) {
        case 1:
            rgb         = 1;
            pegasus_rct = 0;
            break;
        case 2:
            rgb         = 1;
            pegasus_rct = 1;
            break;
        default:
            av_log(s->avctx, AV_LOG_ERROR, "unknown colorspace %d\n", i);
        }

        len -= 9;
        if (s->got_picture)
            if (rgb != s->rgb || pegasus_rct != s->pegasus_rct) {
                av_log(s->avctx, AV_LOG_WARNING, "Mismatching LJIF tag\n");
                goto out;
            }

        s->rgb = rgb;
        s->pegasus_rct = pegasus_rct;

        goto out;
    }
    if (id == AV_RL32("colr") && len > 0) {
        s->colr = get_bits(&s->gb, 8);
        if (s->avctx->debug & FF_DEBUG_PICT_INFO)
            av_log(s->avctx, AV_LOG_INFO, "COLR %d\n", s->colr);
        len --;
        goto out;
    }
    if (id == AV_RL32("xfrm") && len > 0) {
        s->xfrm = get_bits(&s->gb, 8);
        if (s->avctx->debug & FF_DEBUG_PICT_INFO)
            av_log(s->avctx, AV_LOG_INFO, "XFRM %d\n", s->xfrm);
        len --;
        goto out;
    }

    /* JPS extension by VRex */
    if (s->start_code == APP3 && id == AV_RB32("_JPS") && len >= 10) {
        int flags, layout, type;
        if (s->avctx->debug & FF_DEBUG_PICT_INFO)
            av_log(s->avctx, AV_LOG_INFO, "_JPSJPS_\n");

        skip_bits(&s->gb, 32); len -= 4;  /* JPS_ */
        skip_bits(&s->gb, 16); len -= 2;  /* block length */
        skip_bits(&s->gb, 8);             /* reserved */
        flags  = get_bits(&s->gb, 8);
        layout = get_bits(&s->gb, 8);
        type   = get_bits(&s->gb, 8);
        len -= 4;

        s->stereo3d = av_stereo3d_alloc();
        if (!s->stereo3d) {
            goto out;
        }
        if (type == 0) {
            s->stereo3d->type = AV_STEREO3D_2D;
        } else if (type == 1) {
            switch (layout) {
            case 0x01:
                s->stereo3d->type = AV_STEREO3D_LINES;
                break;
            case 0x02:
                s->stereo3d->type = AV_STEREO3D_SIDEBYSIDE;
                break;
            case 0x03:
                s->stereo3d->type = AV_STEREO3D_TOPBOTTOM;
                break;
            }
            if (!(flags & 0x04)) {
                s->stereo3d->flags = AV_STEREO3D_FLAG_INVERT;
            }
        }
        goto out;
    }

    /* EXIF metadata */
    if (s->start_code == APP1 && id == AV_RB32("Exif") && len >= 2) {
        GetByteContext gbytes;
        int ret, le, ifd_offset, bytes_read;
        const uint8_t *aligned;

        skip_bits(&s->gb, 16); // skip padding
        len -= 2;

        // init byte wise reading
        aligned = align_get_bits(&s->gb);
        bytestream2_init(&gbytes, aligned, len);

        // read TIFF header
        ret = ff_tdecode_header(&gbytes, &le, &ifd_offset);
        if (ret) {
            av_log(s->avctx, AV_LOG_ERROR, "mjpeg: invalid TIFF header in EXIF data\n");
        } else {
            bytestream2_seek(&gbytes, ifd_offset, SEEK_SET);

            // read 0th IFD and store the metadata
            // (return values > 0 indicate the presence of subimage metadata)
            ret = avpriv_exif_decode_ifd(s->avctx, &gbytes, le, 0, &s->exif_metadata);
            if (ret < 0) {
                av_log(s->avctx, AV_LOG_ERROR, "mjpeg: error decoding EXIF data\n");
            }
        }

        bytes_read = bytestream2_tell(&gbytes);
        skip_bits(&s->gb, bytes_read << 3);
        len -= bytes_read;

        goto out;
    }

    /* Apple MJPEG-A */
    if ((s->start_code == APP1) && (len > (0x28 - 8))) {
        id   = get_bits_long(&s->gb, 32);
        len -= 4;
        /* Apple MJPEG-A */
        if (id == AV_RB32("mjpg")) {
#if 0
            skip_bits(&s->gb, 32); /* field size */
            skip_bits(&s->gb, 32); /* pad field size */
            skip_bits(&s->gb, 32); /* next off */
            skip_bits(&s->gb, 32); /* quant off */
            skip_bits(&s->gb, 32); /* huff off */
            skip_bits(&s->gb, 32); /* image off */
            skip_bits(&s->gb, 32); /* scan off */
            skip_bits(&s->gb, 32); /* data off */
#endif
            if (s->avctx->debug & FF_DEBUG_PICT_INFO)
                av_log(s->avctx, AV_LOG_INFO, "mjpeg: Apple MJPEG-A header found\n");
        }
    }

out:
    /* slow but needed for extreme adobe jpegs */
    if (len < 0)
        av_log(s->avctx, AV_LOG_ERROR,
               "mjpeg: error, decode_app parser read over the end\n");
    while (--len > 0)
        skip_bits(&s->gb, 8);

    return 0;
}

static int mjpeg_decode_com(MJpegDecodeContext *s)
{
    int len = get_bits(&s->gb, 16);
    if (len >= 2 && 8 * len - 16 <= get_bits_left(&s->gb)) {
        char *cbuf = av_malloc(len - 1);
        if (cbuf) {
            int i;
            for (i = 0; i < len - 2; i++)
                cbuf[i] = get_bits(&s->gb, 8);
            if (i > 0 && cbuf[i - 1] == '\n')
                cbuf[i - 1] = 0;
            else
                cbuf[i] = 0;

            if (s->avctx->debug & FF_DEBUG_PICT_INFO)
                av_log(s->avctx, AV_LOG_INFO, "comment: '%s'\n", cbuf);

            /* buggy avid, it puts EOI only at every 10th frame */
            if (!strncmp(cbuf, "AVID", 4)) {
                parse_avid(s, cbuf, len);
            } else if (!strcmp(cbuf, "CS=ITU601"))
                s->cs_itu601 = 1;
            else if ((!strncmp(cbuf, "Intel(R) JPEG Library, version 1", 32) && s->avctx->codec_tag) ||
                     (!strncmp(cbuf, "Metasoft MJPEG Codec", 20)))
                s->flipped = 1;

            av_free(cbuf);
        }
    }

    return 0;
}

/* return the 8 bit start code value and update the search
   state. Return -1 if no start code found */
static int find_marker(const uint8_t **pbuf_ptr, const uint8_t *buf_end)
{
    const uint8_t *buf_ptr;
    unsigned int v, v2;
    int val;
    int skipped = 0;

    buf_ptr = *pbuf_ptr;
    while (buf_end - buf_ptr > 1) {
        v  = *buf_ptr++;
        v2 = *buf_ptr;
        if ((v == 0xff) && (v2 >= 0xc0) && (v2 <= 0xfe) && buf_ptr < buf_end) {
            val = *buf_ptr++;
            goto found;
        }
        skipped++;
    }
    buf_ptr = buf_end;
    val = -1;
found:
    av_dlog(NULL, "find_marker skipped %d bytes\n", skipped);
    *pbuf_ptr = buf_ptr;
    return val;
}

int ff_mjpeg_find_marker(MJpegDecodeContext *s,
                         const uint8_t **buf_ptr, const uint8_t *buf_end,
                         const uint8_t **unescaped_buf_ptr,
                         int *unescaped_buf_size)
{
    int start_code;
    start_code = find_marker(buf_ptr, buf_end);

    av_fast_padded_malloc(&s->buffer, &s->buffer_size, buf_end - *buf_ptr);
    if (!s->buffer)
        return AVERROR(ENOMEM);

    /* unescape buffer of SOS, use special treatment for JPEG-LS */
    if (start_code == SOS && !s->ls) {
        const uint8_t *src = *buf_ptr;
        uint8_t *dst = s->buffer;

        while (src < buf_end) {
            uint8_t x = *(src++);

            *(dst++) = x;
            if (s->avctx->codec_id != AV_CODEC_ID_THP) {
                if (x == 0xff) {
                    while (src < buf_end && x == 0xff)
                        x = *(src++);

                    if (x >= 0xd0 && x <= 0xd7)
                        *(dst++) = x;
                    else if (x)
                        break;
                }
            }
        }
        *unescaped_buf_ptr  = s->buffer;
        *unescaped_buf_size = dst - s->buffer;
        memset(s->buffer + *unescaped_buf_size, 0,
               FF_INPUT_BUFFER_PADDING_SIZE);

        av_log(s->avctx, AV_LOG_DEBUG, "escaping removed %"PTRDIFF_SPECIFIER" bytes\n",
               (buf_end - *buf_ptr) - (dst - s->buffer));
    } else if (start_code == SOS && s->ls) {
        const uint8_t *src = *buf_ptr;
        uint8_t *dst  = s->buffer;
        int bit_count = 0;
        int t = 0, b = 0;
        PutBitContext pb;

        /* find marker */
        while (src + t < buf_end) {
            uint8_t x = src[t++];
            if (x == 0xff) {
                while ((src + t < buf_end) && x == 0xff)
                    x = src[t++];
                if (x & 0x80) {
                    t -= FFMIN(2, t);
                    break;
                }
            }
        }
        bit_count = t * 8;
        init_put_bits(&pb, dst, t);

        /* unescape bitstream */
        while (b < t) {
            uint8_t x = src[b++];
            put_bits(&pb, 8, x);
            if (x == 0xFF) {
                x = src[b++];
                put_bits(&pb, 7, x);
                bit_count--;
            }
        }
        flush_put_bits(&pb);

        *unescaped_buf_ptr  = dst;
        *unescaped_buf_size = (bit_count + 7) >> 3;
        memset(s->buffer + *unescaped_buf_size, 0,
               FF_INPUT_BUFFER_PADDING_SIZE);
    } else {
        *unescaped_buf_ptr  = *buf_ptr;
        *unescaped_buf_size = buf_end - *buf_ptr;
    }

    return start_code;
}

int ff_mjpeg_decode_frame(AVCodecContext *avctx, void *data, int *got_frame,
                          AVPacket *avpkt)
{
    AVFrame     *frame = data;
    const uint8_t *buf = avpkt->data;
    int buf_size       = avpkt->size;
    MJpegDecodeContext *s = avctx->priv_data;
    const uint8_t *buf_end, *buf_ptr;
    const uint8_t *unescaped_buf_ptr;
    int hshift, vshift;
    int unescaped_buf_size;
    int start_code;
    int i, index;
    int ret = 0;
    int is16bit;

    av_dict_free(&s->exif_metadata);
    av_freep(&s->stereo3d);
    s->adobe_transform = -1;

    buf_ptr = buf;
    buf_end = buf + buf_size;
    while (buf_ptr < buf_end) {
        /* find start next marker */
        start_code = ff_mjpeg_find_marker(s, &buf_ptr, buf_end,
                                          &unescaped_buf_ptr,
                                          &unescaped_buf_size);
        /* EOF */
        if (start_code < 0) {
            break;
        } else if (unescaped_buf_size > INT_MAX / 8) {
            av_log(avctx, AV_LOG_ERROR,
                   "MJPEG packet 0x%x too big (%d/%d), corrupt data?\n",
                   start_code, unescaped_buf_size, buf_size);
            return AVERROR_INVALIDDATA;
        }
        av_log(avctx, AV_LOG_DEBUG, "marker=%x avail_size_in_buf=%"PTRDIFF_SPECIFIER"\n",
               start_code, buf_end - buf_ptr);

        ret = init_get_bits8(&s->gb, unescaped_buf_ptr, unescaped_buf_size);

        if (ret < 0) {
            av_log(avctx, AV_LOG_ERROR, "invalid buffer\n");
            goto fail;
        }

        s->start_code = start_code;
        if (s->avctx->debug & FF_DEBUG_STARTCODE)
            av_log(avctx, AV_LOG_DEBUG, "startcode: %X\n", start_code);

        /* process markers */
        if (start_code >= 0xd0 && start_code <= 0xd7)
            av_log(avctx, AV_LOG_DEBUG,
                   "restart marker: %d\n", start_code & 0x0f);
            /* APP fields */
        else if (start_code >= APP0 && start_code <= APP15)
            mjpeg_decode_app(s);
            /* Comment */
        else if (start_code == COM)
            mjpeg_decode_com(s);

        ret = -1;

        if (!CONFIG_JPEGLS_DECODER &&
            (start_code == SOF48 || start_code == LSE)) {
            av_log(avctx, AV_LOG_ERROR, "JPEG-LS support not enabled.\n");
            return AVERROR(ENOSYS);
        }

        switch (start_code) {
        case SOI:
            s->restart_interval = 0;
            s->restart_count    = 0;
            /* nothing to do on SOI */
            break;
        case DQT:
            ff_mjpeg_decode_dqt(s);
            break;
        case DHT:
            if ((ret = ff_mjpeg_decode_dht(s)) < 0) {
                av_log(avctx, AV_LOG_ERROR, "huffman table decode error\n");
                goto fail;
            }
            break;
        case SOF0:
        case SOF1:
            s->lossless    = 0;
            s->ls          = 0;
            s->progressive = 0;
            if ((ret = ff_mjpeg_decode_sof(s)) < 0)
                goto fail;
            break;
        case SOF2:
            s->lossless    = 0;
            s->ls          = 0;
            s->progressive = 1;
            if ((ret = ff_mjpeg_decode_sof(s)) < 0)
                goto fail;
            break;
        case SOF3:
            s->lossless    = 1;
            s->ls          = 0;
            s->progressive = 0;
            if ((ret = ff_mjpeg_decode_sof(s)) < 0)
                goto fail;
            break;
        case SOF48:
            s->lossless    = 1;
            s->ls          = 1;
            s->progressive = 0;
            if ((ret = ff_mjpeg_decode_sof(s)) < 0)
                goto fail;
            break;
        case LSE:
            if (!CONFIG_JPEGLS_DECODER ||
                (ret = ff_jpegls_decode_lse(s)) < 0)
                goto fail;
            break;
        case EOI:
eoi_parser:
            s->cur_scan = 0;
            if (!s->got_picture) {
                av_log(avctx, AV_LOG_WARNING,
                       "Found EOI before any SOF, ignoring\n");
                break;
            }
            if (s->interlaced) {
                s->bottom_field ^= 1;
                /* if not bottom field, do not output image yet */
                if (s->bottom_field == !s->interlace_polarity)
                    break;
            }
            if ((ret = av_frame_ref(frame, s->picture_ptr)) < 0)
                return ret;
            *got_frame = 1;
            s->got_picture = 0;

            if (!s->lossless) {
                int qp = FFMAX3(s->qscale[0],
                                s->qscale[1],
                                s->qscale[2]);
                int qpw = (s->width + 15) / 16;
                AVBufferRef *qp_table_buf = av_buffer_alloc(qpw);
                if (qp_table_buf) {
                    memset(qp_table_buf->data, qp, qpw);
                    av_frame_set_qp_table(data, qp_table_buf, 0, FF_QSCALE_TYPE_MPEG1);
                }

                if(avctx->debug & FF_DEBUG_QP)
                    av_log(avctx, AV_LOG_DEBUG, "QP: %d\n", qp);
            }

            goto the_end;
        case SOS:
            s->cur_scan++;
            if ((ret = ff_mjpeg_decode_sos(s, NULL, 0, NULL)) < 0 &&
                (avctx->err_recognition & AV_EF_EXPLODE))
                goto fail;
            break;
        case DRI:
            mjpeg_decode_dri(s);
            break;
        case SOF5:
        case SOF6:
        case SOF7:
        case SOF9:
        case SOF10:
        case SOF11:
        case SOF13:
        case SOF14:
        case SOF15:
        case JPG:
            av_log(avctx, AV_LOG_ERROR,
                   "mjpeg: unsupported coding type (%x)\n", start_code);
            break;
        }

        /* eof process start code */
        buf_ptr += (get_bits_count(&s->gb) + 7) / 8;
        av_log(avctx, AV_LOG_DEBUG,
               "marker parser used %d bytes (%d bits)\n",
               (get_bits_count(&s->gb) + 7) / 8, get_bits_count(&s->gb));
    }
    if (s->got_picture && s->cur_scan) {
        av_log(avctx, AV_LOG_WARNING, "EOI missing, emulating\n");
        goto eoi_parser;
    }
    av_log(avctx, AV_LOG_FATAL, "No JPEG data found in image\n");
    return AVERROR_INVALIDDATA;
fail:
    s->got_picture = 0;
    return ret;
the_end:

    is16bit = av_pix_fmt_desc_get(s->avctx->pix_fmt)->comp[0].step_minus1;

    if (s->upscale_h) {
        int p;
        av_assert0(avctx->pix_fmt == AV_PIX_FMT_YUVJ444P ||
                   avctx->pix_fmt == AV_PIX_FMT_YUV444P  ||
                   avctx->pix_fmt == AV_PIX_FMT_YUVJ440P ||
                   avctx->pix_fmt == AV_PIX_FMT_YUV440P  ||
                   avctx->pix_fmt == AV_PIX_FMT_YUVA444P ||
                   avctx->pix_fmt == AV_PIX_FMT_YUVJ420P ||
                   avctx->pix_fmt == AV_PIX_FMT_YUV420P  ||
                   avctx->pix_fmt == AV_PIX_FMT_YUV420P16||
                   avctx->pix_fmt == AV_PIX_FMT_GBRAP
                  );
        avcodec_get_chroma_sub_sample(s->avctx->pix_fmt, &hshift, &vshift);
        for (p = 0; p<4; p++) {
            uint8_t *line = s->picture_ptr->data[p];
            int w = s->width;
            if (!(s->upscale_h & (1<<p)))
                continue;
            if (p==1 || p==2)
                w >>= hshift;
            av_assert0(w > 0);
            for (i = 0; i < s->chroma_height; i++) {
                if (is16bit) ((uint16_t*)line)[w - 1] = ((uint16_t*)line)[(w - 1) / 2];
                else                      line[w - 1] = line[(w - 1) / 2];
                for (index = w - 2; index > 0; index--) {
                    if (is16bit)
                        ((uint16_t*)line)[index] = (((uint16_t*)line)[index / 2] + ((uint16_t*)line)[(index + 1) / 2]) >> 1;
                    else
                        line[index] = (line[index / 2] + line[(index + 1) / 2]) >> 1;
                }
                line += s->linesize[p];
            }
        }
    }
    if (s->upscale_v) {
        int p;
        av_assert0(avctx->pix_fmt == AV_PIX_FMT_YUVJ444P ||
                   avctx->pix_fmt == AV_PIX_FMT_YUV444P  ||
                   avctx->pix_fmt == AV_PIX_FMT_YUVJ422P ||
                   avctx->pix_fmt == AV_PIX_FMT_YUV422P  ||
                   avctx->pix_fmt == AV_PIX_FMT_YUVA444P ||
                   avctx->pix_fmt == AV_PIX_FMT_GBRAP
                   );
        avcodec_get_chroma_sub_sample(s->avctx->pix_fmt, &hshift, &vshift);
        for (p = 0; p < 4; p++) {
            uint8_t *dst = &((uint8_t *)s->picture_ptr->data[p])[(s->height - 1) * s->linesize[p]];
            int w = s->width;
            if (!(s->upscale_v & (1<<p)))
                continue;
            if (p==1 || p==2)
                w = FF_CEIL_RSHIFT(w, hshift);
            for (i = s->height - 1; i; i--) {
                uint8_t *src1 = &((uint8_t *)s->picture_ptr->data[p])[i / 2 * s->linesize[p]];
                uint8_t *src2 = &((uint8_t *)s->picture_ptr->data[p])[(i + 1) / 2 * s->linesize[p]];
                if (src1 == src2 || i == s->height - 1) {
                    memcpy(dst, src1, w);
                } else {
                    for (index = 0; index < w; index++)
                        dst[index] = (src1[index] + src2[index]) >> 1;
                }
                dst -= s->linesize[p];
            }
        }
    }
    if (s->flipped) {
        int j;
        avcodec_get_chroma_sub_sample(s->avctx->pix_fmt, &hshift, &vshift);
        for (index=0; index<4; index++) {
            uint8_t *dst = s->picture_ptr->data[index];
            int w = s->picture_ptr->width;
            int h = s->picture_ptr->height;
            if(index && index<3){
                w = FF_CEIL_RSHIFT(w, hshift);
                h = FF_CEIL_RSHIFT(h, vshift);
            }
            if(dst){
                uint8_t *dst2 = dst + s->picture_ptr->linesize[index]*(h-1);
                for (i=0; i<h/2; i++) {
                    for (j=0; j<w; j++)
                        FFSWAP(int, dst[j], dst2[j]);
                    dst  += s->picture_ptr->linesize[index];
                    dst2 -= s->picture_ptr->linesize[index];
                }
            }
        }
    }
    if (s->adobe_transform == 0 && s->avctx->pix_fmt == AV_PIX_FMT_GBRAP) {
        int w = s->picture_ptr->width;
        int h = s->picture_ptr->height;
        for (i=0; i<h; i++) {
            int j;
            uint8_t *dst[4];
            for (index=0; index<4; index++) {
                dst[index] =   s->picture_ptr->data[index]
                             + s->picture_ptr->linesize[index]*i;
            }
            for (j=0; j<w; j++) {
                int k = dst[3][j];
                int r = dst[0][j] * k;
                int g = dst[1][j] * k;
                int b = dst[2][j] * k;
                dst[0][j] = g*257 >> 16;
                dst[1][j] = b*257 >> 16;
                dst[2][j] = r*257 >> 16;
                dst[3][j] = 255;
            }
        }
    }
    if (s->adobe_transform == 2 && s->avctx->pix_fmt == AV_PIX_FMT_YUVA444P) {
        int w = s->picture_ptr->width;
        int h = s->picture_ptr->height;
        for (i=0; i<h; i++) {
            int j;
            uint8_t *dst[4];
            for (index=0; index<4; index++) {
                dst[index] =   s->picture_ptr->data[index]
                             + s->picture_ptr->linesize[index]*i;
            }
            for (j=0; j<w; j++) {
                int k = dst[3][j];
                int r = (255 - dst[0][j]) * k;
                int g = (128 - dst[1][j]) * k;
                int b = (128 - dst[2][j]) * k;
                dst[0][j] = r*257 >> 16;
                dst[1][j] = (g*257 >> 16) + 128;
                dst[2][j] = (b*257 >> 16) + 128;
                dst[3][j] = 255;
            }
        }
    }

    if (s->stereo3d) {
        AVStereo3D *stereo = av_stereo3d_create_side_data(data);
        if (stereo) {
            stereo->type  = s->stereo3d->type;
            stereo->flags = s->stereo3d->flags;
        }
        av_freep(&s->stereo3d);
    }

    av_dict_copy(avpriv_frame_get_metadatap(data), s->exif_metadata, 0);
    av_dict_free(&s->exif_metadata);

    av_log(avctx, AV_LOG_DEBUG, "decode frame unused %"PTRDIFF_SPECIFIER" bytes\n",
           buf_end - buf_ptr);
//  return buf_end - buf_ptr;
    return buf_ptr - buf;
}

av_cold int ff_mjpeg_decode_end(AVCodecContext *avctx)
{
    MJpegDecodeContext *s = avctx->priv_data;
    int i, j;

    if (s->interlaced && s->bottom_field == !s->interlace_polarity && s->got_picture && !avctx->frame_number) {
        av_log(avctx, AV_LOG_INFO, "Single field\n");
    }

    if (s->picture) {
        av_frame_free(&s->picture);
        s->picture_ptr = NULL;
    } else if (s->picture_ptr)
        av_frame_unref(s->picture_ptr);

    av_freep(&s->buffer);
    av_freep(&s->stereo3d);
    av_freep(&s->ljpeg_buffer);
    s->ljpeg_buffer_size = 0;

    for (i = 0; i < 3; i++) {
        for (j = 0; j < 4; j++)
            ff_free_vlc(&s->vlcs[i][j]);
    }
    for (i = 0; i < MAX_COMPONENTS; i++) {
        av_freep(&s->blocks[i]);
        av_freep(&s->last_nnz[i]);
    }
    av_dict_free(&s->exif_metadata);
    return 0;
}

static void decode_flush(AVCodecContext *avctx)
{
    MJpegDecodeContext *s = avctx->priv_data;
    s->got_picture = 0;
}

#if CONFIG_MJPEG_DECODER
#define OFFSET(x) offsetof(MJpegDecodeContext, x)
#define VD AV_OPT_FLAG_VIDEO_PARAM | AV_OPT_FLAG_DECODING_PARAM
static const AVOption options[] = {
    { "extern_huff", "Use external huffman table.",
      OFFSET(extern_huff), AV_OPT_TYPE_INT, { .i64 = 0 }, 0, 1, VD },
    { NULL },
};

static const AVClass mjpegdec_class = {
    .class_name = "MJPEG decoder",
    .item_name  = av_default_item_name,
    .option     = options,
    .version    = LIBAVUTIL_VERSION_INT,
};

AVCodec ff_mjpeg_decoder = {
    .name           = "mjpeg",
    .long_name      = NULL_IF_CONFIG_SMALL("MJPEG (Motion JPEG)"),
    .type           = AVMEDIA_TYPE_VIDEO,
    .id             = AV_CODEC_ID_MJPEG,
    .priv_data_size = sizeof(MJpegDecodeContext),
    .init           = ff_mjpeg_decode_init,
    .close          = ff_mjpeg_decode_end,
    .decode         = ff_mjpeg_decode_frame,
    .flush          = decode_flush,
    .capabilities   = CODEC_CAP_DR1,
    .max_lowres     = 3,
    .priv_class     = &mjpegdec_class,
};
#endif
#if CONFIG_THP_DECODER
AVCodec ff_thp_decoder = {
    .name           = "thp",
    .long_name      = NULL_IF_CONFIG_SMALL("Nintendo Gamecube THP video"),
    .type           = AVMEDIA_TYPE_VIDEO,
    .id             = AV_CODEC_ID_THP,
    .priv_data_size = sizeof(MJpegDecodeContext),
    .init           = ff_mjpeg_decode_init,
    .close          = ff_mjpeg_decode_end,
    .decode         = ff_mjpeg_decode_frame,
    .flush          = decode_flush,
    .capabilities   = CODEC_CAP_DR1,
    .max_lowres     = 3,
};
#endif<|MERGE_RESOLUTION|>--- conflicted
+++ resolved
@@ -244,11 +244,10 @@
 
 int ff_mjpeg_decode_sof(MJpegDecodeContext *s)
 {
-<<<<<<< HEAD
     int len, nb_components, i, width, height, bits, ret;
     unsigned pix_fmt_id;
-    int h_count[MAX_COMPONENTS];
-    int v_count[MAX_COMPONENTS];
+    int h_count[MAX_COMPONENTS] = { 0 };
+    int v_count[MAX_COMPONENTS] = { 0 };
 
     s->cur_scan = 0;
     s->upscale_h = s->upscale_v = 0;
@@ -256,29 +255,15 @@
     /* XXX: verify len field validity */
     len     = get_bits(&s->gb, 16);
     s->avctx->bits_per_raw_sample =
-    bits = get_bits(&s->gb, 8);
-=======
-    int h_count[MAX_COMPONENTS] = { 0 };
-    int v_count[MAX_COMPONENTS] = { 0 };
-    int len, nb_components, i, width, height, bits, pix_fmt_id, ret;
-
-    /* XXX: verify len field validity */
-    len     = get_bits(&s->gb, 16);
     bits    = get_bits(&s->gb, 8);
->>>>>>> aa7a19b4
 
     if (s->pegasus_rct)
         bits = 9;
     if (bits == 9 && !s->pegasus_rct)
         s->rct  = 1;    // FIXME ugly
 
-<<<<<<< HEAD
     if(s->lossless && s->avctx->lowres){
         av_log(s->avctx, AV_LOG_ERROR, "lowres is not possible with lossless jpeg\n");
-=======
-    if (bits != 8 && !s->lossless) {
-        av_log(s->avctx, AV_LOG_ERROR, "only 8 bits/component accepted\n");
->>>>>>> aa7a19b4
         return -1;
     }
 
@@ -316,8 +301,6 @@
     s->nb_components = nb_components;
     s->h_max         = 1;
     s->v_max         = 1;
-    memset(h_count, 0, sizeof(h_count));
-    memset(v_count, 0, sizeof(v_count));
     for (i = 0; i < nb_components; i++) {
         /* component id */
         s->component_id[i] = get_bits(&s->gb, 8) - 1;
@@ -332,10 +315,7 @@
         if (s->quant_index[i] >= 4) {
             av_log(s->avctx, AV_LOG_ERROR, "quant_index is invalid\n");
             return AVERROR_INVALIDDATA;
-<<<<<<< HEAD
-        }
-=======
->>>>>>> aa7a19b4
+        }
         if (!h_count[i] || !v_count[i]) {
             av_log(s->avctx, AV_LOG_ERROR,
                    "Invalid sampling factor in component %d %d:%d\n",
@@ -355,17 +335,10 @@
 
 
     /* if different size, realloc/alloc picture */
-<<<<<<< HEAD
-    if (   width != s->width || height != s->height
-        || bits != s->bits
-        || memcmp(s->h_count, h_count, sizeof(h_count))
-        || memcmp(s->v_count, v_count, sizeof(v_count))) {
-
-=======
     if (width != s->width || height != s->height || bits != s->bits ||
         memcmp(s->h_count, h_count, sizeof(h_count))                ||
         memcmp(s->v_count, v_count, sizeof(v_count))) {
->>>>>>> aa7a19b4
+
         s->width      = width;
         s->height     = height;
         s->bits       = bits;
