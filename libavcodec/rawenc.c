--- conflicted
+++ resolved
@@ -38,12 +38,7 @@
     avctx->coded_frame            = avctx->priv_data;
     avcodec_get_frame_defaults(avctx->coded_frame);
     avctx->coded_frame->pict_type = AV_PICTURE_TYPE_I;
-<<<<<<< HEAD
-    avctx->bits_per_coded_sample = av_get_bits_per_pixel(&av_pix_fmt_descriptors[avctx->pix_fmt]);
-=======
-    avctx->coded_frame->key_frame = 1;
     avctx->bits_per_coded_sample = av_get_bits_per_pixel(desc);
->>>>>>> 50ba57e0
     if(!avctx->codec_tag)
         avctx->codec_tag = avcodec_pix_fmt_to_codec_tag(avctx->pix_fmt);
     return 0;
