--- conflicted
+++ resolved
@@ -417,7 +417,7 @@
         }
         src = zbuf;
         for (line = 0; line < lines; line++) {
-            if(s->bpp < 8 && s->avctx->pix_fmt == PIX_FMT_PAL8){
+            if(s->bpp < 8 && s->avctx->pix_fmt == AV_PIX_FMT_PAL8){
                 horizontal_fill(s->bpp, dst, 1, src, 0, width, 0);
             }else{
                 memcpy(dst, src, width);
@@ -467,7 +467,7 @@
                                   s->compr, s->fax_opts);
             break;
         }
-        if (s->bpp < 8 && s->avctx->pix_fmt == PIX_FMT_PAL8)
+        if (s->bpp < 8 && s->avctx->pix_fmt == AV_PIX_FMT_PAL8)
             for (line = 0; line < lines; line++) {
                 horizontal_fill(s->bpp, dst, 1, dst, 0, width, 0);
                 dst += stride;
@@ -485,7 +485,7 @@
             if (ssrc + size - src < width)
                 return AVERROR_INVALIDDATA;
             if (!s->fill_order) {
-                horizontal_fill(s->bpp * (s->avctx->pix_fmt == PIX_FMT_PAL8),
+                horizontal_fill(s->bpp * (s->avctx->pix_fmt == AV_PIX_FMT_PAL8),
                                 dst, 1, src, 0, width, 0);
             } else {
                 int i;
@@ -512,7 +512,7 @@
                         av_log(s->avctx, AV_LOG_ERROR, "Read went out of bounds\n");
                         return AVERROR_INVALIDDATA;
                     }
-                    horizontal_fill(s->bpp * (s->avctx->pix_fmt == PIX_FMT_PAL8),
+                    horizontal_fill(s->bpp * (s->avctx->pix_fmt == AV_PIX_FMT_PAL8),
                                     dst, 1, src, 0, code, pixels);
                     src += code;
                     pixels += code;
@@ -524,7 +524,7 @@
                         return -1;
                     }
                     c = *src++;
-                    horizontal_fill(s->bpp * (s->avctx->pix_fmt == PIX_FMT_PAL8),
+                    horizontal_fill(s->bpp * (s->avctx->pix_fmt == AV_PIX_FMT_PAL8),
                                     dst, 0, NULL, c, code, pixels);
                     pixels += code;
                 }
@@ -537,7 +537,7 @@
                        pixels, width);
                 return -1;
             }
-            if (s->bpp < 8 && s->avctx->pix_fmt == PIX_FMT_PAL8)
+            if (s->bpp < 8 && s->avctx->pix_fmt == AV_PIX_FMT_PAL8)
                 horizontal_fill(s->bpp, dst, 1, dst, 0, width, 0);
             break;
         }
@@ -553,17 +553,12 @@
 
     switch (s->bpp * 10 + s->bppcount) {
     case 11:
-<<<<<<< HEAD
         if (!s->palette_is_set) {
-            s->avctx->pix_fmt = PIX_FMT_MONOBLACK;
+            s->avctx->pix_fmt = AV_PIX_FMT_MONOBLACK;
             break;
         }
     case 21:
     case 41:
-=======
-        s->avctx->pix_fmt = AV_PIX_FMT_MONOBLACK;
-        break;
->>>>>>> 716d413c
     case 81:
         s->avctx->pix_fmt = AV_PIX_FMT_PAL8;
         break;
@@ -574,7 +569,7 @@
         s->avctx->pix_fmt = s->le ? AV_PIX_FMT_GRAY16LE : AV_PIX_FMT_GRAY16BE;
         break;
     case 162:
-        s->avctx->pix_fmt = PIX_FMT_GRAY8A;
+        s->avctx->pix_fmt = AV_PIX_FMT_GRAY8A;
         break;
     case 324:
         s->avctx->pix_fmt = AV_PIX_FMT_RGBA;
@@ -583,7 +578,7 @@
         s->avctx->pix_fmt = s->le ? AV_PIX_FMT_RGB48LE : AV_PIX_FMT_RGB48BE;
         break;
     case 644:
-        s->avctx->pix_fmt = s->le ? PIX_FMT_RGBA64LE : PIX_FMT_RGBA64BE;
+        s->avctx->pix_fmt = s->le ? AV_PIX_FMT_RGBA64LE : AV_PIX_FMT_RGBA64BE;
         break;
     default:
         av_log(s->avctx, AV_LOG_ERROR,
@@ -1113,15 +1108,15 @@
         dst = p->data[0];
         soff = s->bpp >> 3;
         ssize = s->width * soff;
-        if (s->avctx->pix_fmt == PIX_FMT_RGB48LE ||
-            s->avctx->pix_fmt == PIX_FMT_RGBA64LE) {
+        if (s->avctx->pix_fmt == AV_PIX_FMT_RGB48LE ||
+            s->avctx->pix_fmt == AV_PIX_FMT_RGBA64LE) {
             for (i = 0; i < s->height; i++) {
                 for (j = soff; j < ssize; j += 2)
                     AV_WL16(dst + j, AV_RL16(dst + j) + AV_RL16(dst + j - soff));
                 dst += stride;
             }
-        } else if (s->avctx->pix_fmt == PIX_FMT_RGB48BE ||
-                   s->avctx->pix_fmt == PIX_FMT_RGBA64BE) {
+        } else if (s->avctx->pix_fmt == AV_PIX_FMT_RGB48BE ||
+                   s->avctx->pix_fmt == AV_PIX_FMT_RGBA64BE) {
             for (i = 0; i < s->height; i++) {
                 for (j = soff; j < ssize; j += 2)
                     AV_WB16(dst + j, AV_RB16(dst + j) + AV_RB16(dst + j - soff));
@@ -1140,7 +1135,7 @@
         dst = s->picture.data[0];
         for (i = 0; i < s->height; i++) {
             for (j = 0; j < s->picture.linesize[0]; j++)
-                dst[j] = (s->avctx->pix_fmt == PIX_FMT_PAL8 ? (1<<s->bpp) - 1 : 255) - dst[j];
+                dst[j] = (s->avctx->pix_fmt == AV_PIX_FMT_PAL8 ? (1<<s->bpp) - 1 : 255) - dst[j];
             dst += s->picture.linesize[0];
         }
     }
