/*
 * H.264 encoding using the x264 library
 * Copyright (C) 2005  Mans Rullgard <mans@mansr.com>
 *
 * This file is part of FFmpeg.
 *
 * FFmpeg is free software; you can redistribute it and/or
 * modify it under the terms of the GNU Lesser General Public
 * License as published by the Free Software Foundation; either
 * version 2.1 of the License, or (at your option) any later version.
 *
 * FFmpeg is distributed in the hope that it will be useful,
 * but WITHOUT ANY WARRANTY; without even the implied warranty of
 * MERCHANTABILITY or FITNESS FOR A PARTICULAR PURPOSE.  See the GNU
 * Lesser General Public License for more details.
 *
 * You should have received a copy of the GNU Lesser General Public
 * License along with FFmpeg; if not, write to the Free Software
 * Foundation, Inc., 51 Franklin Street, Fifth Floor, Boston, MA 02110-1301 USA
 */

#include "libavutil/eval.h"
#include "libavutil/internal.h"
#include "libavutil/opt.h"
#include "libavutil/mem.h"
#include "libavutil/pixdesc.h"
#include "libavutil/stereo3d.h"
#include "avcodec.h"
#include "internal.h"

#if defined(_MSC_VER)
#define X264_API_IMPORTS 1
#endif

#include <x264.h>
#include <float.h>
#include <math.h>
#include <stdio.h>
#include <stdlib.h>
#include <string.h>

typedef struct X264Context {
    AVClass        *class;
    x264_param_t    params;
    x264_t         *enc;
    x264_picture_t  pic;
    uint8_t        *sei;
    int             sei_size;
    char *preset;
    char *tune;
    char *profile;
    char *level;
    int fastfirstpass;
    char *wpredp;
    char *x264opts;
    float crf;
    float crf_max;
    int cqp;
    int aq_mode;
    float aq_strength;
    char *psy_rd;
    int psy;
    int rc_lookahead;
    int weightp;
    int weightb;
    int ssim;
    int intra_refresh;
    int bluray_compat;
    int b_bias;
    int b_pyramid;
    int mixed_refs;
    int dct8x8;
    int fast_pskip;
    int aud;
    int mbtree;
    char *deblock;
    float cplxblur;
    char *partitions;
    int direct_pred;
    int slice_max_size;
    char *stats;
    int nal_hrd;
    int avcintra_class;
    char *x264_params;
} X264Context;

static void X264_log(void *p, int level, const char *fmt, va_list args)
{
    static const int level_map[] = {
        [X264_LOG_ERROR]   = AV_LOG_ERROR,
        [X264_LOG_WARNING] = AV_LOG_WARNING,
        [X264_LOG_INFO]    = AV_LOG_INFO,
        [X264_LOG_DEBUG]   = AV_LOG_DEBUG
    };

    if (level < 0 || level > X264_LOG_DEBUG)
        return;

    av_vlog(p, level_map[level], fmt, args);
}


static int encode_nals(AVCodecContext *ctx, AVPacket *pkt,
                       const x264_nal_t *nals, int nnal)
{
    X264Context *x4 = ctx->priv_data;
    uint8_t *p;
    int i, size = x4->sei_size, ret;

    if (!nnal)
        return 0;

    for (i = 0; i < nnal; i++)
        size += nals[i].i_payload;

    if ((ret = ff_alloc_packet2(ctx, pkt, size)) < 0)
        return ret;

    p = pkt->data;

    /* Write the SEI as part of the first frame. */
    if (x4->sei_size > 0 && nnal > 0) {
        if (x4->sei_size > size) {
            av_log(ctx, AV_LOG_ERROR, "Error: nal buffer is too small\n");
            return -1;
        }
        memcpy(p, x4->sei, x4->sei_size);
        p += x4->sei_size;
        x4->sei_size = 0;
        av_freep(&x4->sei);
    }

    for (i = 0; i < nnal; i++){
        memcpy(p, nals[i].p_payload, nals[i].i_payload);
        p += nals[i].i_payload;
    }

    return 1;
}

static int avfmt2_num_planes(int avfmt)
{
    switch (avfmt) {
    case AV_PIX_FMT_YUV420P:
    case AV_PIX_FMT_YUVJ420P:
    case AV_PIX_FMT_YUV420P9:
    case AV_PIX_FMT_YUV420P10:
    case AV_PIX_FMT_YUV444P:
        return 3;

    case AV_PIX_FMT_BGR0:
    case AV_PIX_FMT_BGR24:
    case AV_PIX_FMT_RGB24:
        return 1;

    default:
        return 3;
    }
}

static void reconfig_encoder(AVCodecContext *ctx, const AVFrame *frame)
{
    X264Context *x4 = ctx->priv_data;
    AVFrameSideData *side_data;


  if (x4->avcintra_class < 0) {
    if (x4->params.b_interlaced && x4->params.b_tff != frame->top_field_first) {

        x4->params.b_tff = frame->top_field_first;
        x264_encoder_reconfig(x4->enc, &x4->params);
    }
    if (x4->params.vui.i_sar_height*ctx->sample_aspect_ratio.num != ctx->sample_aspect_ratio.den * x4->params.vui.i_sar_width) {
        x4->params.vui.i_sar_height = ctx->sample_aspect_ratio.den;
        x4->params.vui.i_sar_width  = ctx->sample_aspect_ratio.num;
        x264_encoder_reconfig(x4->enc, &x4->params);
    }

    if (x4->params.rc.i_vbv_buffer_size != ctx->rc_buffer_size / 1000 ||
        x4->params.rc.i_vbv_max_bitrate != ctx->rc_max_rate    / 1000) {
        x4->params.rc.i_vbv_buffer_size = ctx->rc_buffer_size / 1000;
        x4->params.rc.i_vbv_max_bitrate = ctx->rc_max_rate    / 1000;
        x264_encoder_reconfig(x4->enc, &x4->params);
    }

    if (x4->params.rc.i_rc_method == X264_RC_ABR &&
        x4->params.rc.i_bitrate != ctx->bit_rate / 1000) {
        x4->params.rc.i_bitrate = ctx->bit_rate / 1000;
        x264_encoder_reconfig(x4->enc, &x4->params);
    }

    if (x4->crf >= 0 &&
        x4->params.rc.i_rc_method == X264_RC_CRF &&
        x4->params.rc.f_rf_constant != x4->crf) {
        x4->params.rc.f_rf_constant = x4->crf;
        x264_encoder_reconfig(x4->enc, &x4->params);
    }

    if (x4->params.rc.i_rc_method == X264_RC_CQP &&
        x4->cqp >= 0 &&
        x4->params.rc.i_qp_constant != x4->cqp) {
        x4->params.rc.i_qp_constant = x4->cqp;
        x264_encoder_reconfig(x4->enc, &x4->params);
    }

    if (x4->crf_max >= 0 &&
        x4->params.rc.f_rf_constant_max != x4->crf_max) {
        x4->params.rc.f_rf_constant_max = x4->crf_max;
        x264_encoder_reconfig(x4->enc, &x4->params);
    }
  }

    side_data = av_frame_get_side_data(frame, AV_FRAME_DATA_STEREO3D);
    if (side_data) {
        AVStereo3D *stereo = (AVStereo3D *)side_data->data;
        int fpa_type;

        switch (stereo->type) {
        case AV_STEREO3D_CHECKERBOARD:
            fpa_type = 0;
            break;
        case AV_STEREO3D_COLUMNS:
            fpa_type = 1;
            break;
        case AV_STEREO3D_LINES:
            fpa_type = 2;
            break;
        case AV_STEREO3D_SIDEBYSIDE:
            fpa_type = 3;
            break;
        case AV_STEREO3D_TOPBOTTOM:
            fpa_type = 4;
            break;
        case AV_STEREO3D_FRAMESEQUENCE:
            fpa_type = 5;
            break;
        default:
            fpa_type = -1;
            break;
        }

        if (fpa_type != x4->params.i_frame_packing) {
            x4->params.i_frame_packing = fpa_type;
            x264_encoder_reconfig(x4->enc, &x4->params);
        }
    }
}

static int X264_frame(AVCodecContext *ctx, AVPacket *pkt, const AVFrame *frame,
                      int *got_packet)
{
    X264Context *x4 = ctx->priv_data;
    x264_nal_t *nal;
    int nnal, i, ret;
    x264_picture_t pic_out = {0};

    x264_picture_init( &x4->pic );
    x4->pic.img.i_csp   = x4->params.i_csp;
    if (x264_bit_depth > 8)
        x4->pic.img.i_csp |= X264_CSP_HIGH_DEPTH;
    x4->pic.img.i_plane = avfmt2_num_planes(ctx->pix_fmt);

    if (frame) {
        for (i = 0; i < x4->pic.img.i_plane; i++) {
            x4->pic.img.plane[i]    = frame->data[i];
            x4->pic.img.i_stride[i] = frame->linesize[i];
        }

        x4->pic.i_pts  = frame->pts;
        x4->pic.i_type =
            frame->pict_type == AV_PICTURE_TYPE_I ? X264_TYPE_KEYFRAME :
            frame->pict_type == AV_PICTURE_TYPE_P ? X264_TYPE_P :
            frame->pict_type == AV_PICTURE_TYPE_B ? X264_TYPE_B :
                                            X264_TYPE_AUTO;

        reconfig_encoder(ctx, frame);
    }
    do {
        if (x264_encoder_encode(x4->enc, &nal, &nnal, frame? &x4->pic: NULL, &pic_out) < 0)
            return AVERROR_EXTERNAL;

        ret = encode_nals(ctx, pkt, nal, nnal);
        if (ret < 0)
            return ret;
    } while (!ret && !frame && x264_encoder_delayed_frames(x4->enc));

    pkt->pts = pic_out.i_pts;
    pkt->dts = pic_out.i_dts;

    switch (pic_out.i_type) {
    case X264_TYPE_IDR:
    case X264_TYPE_I:
        ctx->coded_frame->pict_type = AV_PICTURE_TYPE_I;
        break;
    case X264_TYPE_P:
        ctx->coded_frame->pict_type = AV_PICTURE_TYPE_P;
        break;
    case X264_TYPE_B:
    case X264_TYPE_BREF:
        ctx->coded_frame->pict_type = AV_PICTURE_TYPE_B;
        break;
    }

    pkt->flags |= AV_PKT_FLAG_KEY*pic_out.b_keyframe;
    if (ret)
        ctx->coded_frame->quality = (pic_out.i_qpplus1 - 1) * FF_QP2LAMBDA;

    *got_packet = ret;
    return 0;
}

static av_cold int X264_close(AVCodecContext *avctx)
{
    X264Context *x4 = avctx->priv_data;

    av_freep(&avctx->extradata);
    av_freep(&x4->sei);

    if (x4->enc) {
        x264_encoder_close(x4->enc);
        x4->enc = NULL;
    }

    av_frame_free(&avctx->coded_frame);

    return 0;
}

#define OPT_STR(opt, param)                                                   \
    do {                                                                      \
        int ret;                                                              \
        if (param && (ret = x264_param_parse(&x4->params, opt, param)) < 0) { \
            if(ret == X264_PARAM_BAD_NAME)                                    \
                av_log(avctx, AV_LOG_ERROR,                                   \
                        "bad option '%s': '%s'\n", opt, param);               \
            else                                                              \
                av_log(avctx, AV_LOG_ERROR,                                   \
                        "bad value for '%s': '%s'\n", opt, param);            \
            return -1;                                                        \
        }                                                                     \
    } while (0)

static int convert_pix_fmt(enum AVPixelFormat pix_fmt)
{
    switch (pix_fmt) {
    case AV_PIX_FMT_YUV420P:
    case AV_PIX_FMT_YUVJ420P:
    case AV_PIX_FMT_YUV420P9:
    case AV_PIX_FMT_YUV420P10: return X264_CSP_I420;
    case AV_PIX_FMT_YUV422P:
    case AV_PIX_FMT_YUVJ422P:
    case AV_PIX_FMT_YUV422P10: return X264_CSP_I422;
    case AV_PIX_FMT_YUV444P:
    case AV_PIX_FMT_YUVJ444P:
    case AV_PIX_FMT_YUV444P9:
    case AV_PIX_FMT_YUV444P10: return X264_CSP_I444;
#ifdef X264_CSP_BGR
    case AV_PIX_FMT_BGR0:
        return X264_CSP_BGRA;
    case AV_PIX_FMT_BGR24:
        return X264_CSP_BGR;

    case AV_PIX_FMT_RGB24:
        return X264_CSP_RGB;
#endif
    case AV_PIX_FMT_NV12:      return X264_CSP_NV12;
    case AV_PIX_FMT_NV16:
    case AV_PIX_FMT_NV20:      return X264_CSP_NV16;
    };
    return 0;
}

#define PARSE_X264_OPT(name, var)\
    if (x4->var && x264_param_parse(&x4->params, name, x4->var) < 0) {\
        av_log(avctx, AV_LOG_ERROR, "Error parsing option '%s' with value '%s'.\n", name, x4->var);\
        return AVERROR(EINVAL);\
    }

static av_cold int X264_init(AVCodecContext *avctx)
{
    X264Context *x4 = avctx->priv_data;
    int sw,sh;

    if (avctx->global_quality > 0)
        av_log(avctx, AV_LOG_WARNING, "-qscale is ignored, -crf is recommended.\n");

#if CONFIG_LIBX262_ENCODER
    if (avctx->codec_id == AV_CODEC_ID_MPEG2VIDEO) {
        x4->params.b_mpeg2 = 1;
        x264_param_default_mpeg2(&x4->params);
    } else
#else
    x264_param_default(&x4->params);
#endif

    x4->params.b_deblocking_filter         = avctx->flags & CODEC_FLAG_LOOP_FILTER;

    if (x4->preset || x4->tune)
        if (x264_param_default_preset(&x4->params, x4->preset, x4->tune) < 0) {
            int i;
            av_log(avctx, AV_LOG_ERROR, "Error setting preset/tune %s/%s.\n", x4->preset, x4->tune);
            av_log(avctx, AV_LOG_INFO, "Possible presets:");
            for (i = 0; x264_preset_names[i]; i++)
                av_log(avctx, AV_LOG_INFO, " %s", x264_preset_names[i]);
            av_log(avctx, AV_LOG_INFO, "\n");
            av_log(avctx, AV_LOG_INFO, "Possible tunes:");
            for (i = 0; x264_tune_names[i]; i++)
                av_log(avctx, AV_LOG_INFO, " %s", x264_tune_names[i]);
            av_log(avctx, AV_LOG_INFO, "\n");
            return AVERROR(EINVAL);
        }

    if (avctx->level > 0)
        x4->params.i_level_idc = avctx->level;

    x4->params.pf_log               = X264_log;
    x4->params.p_log_private        = avctx;
    x4->params.i_log_level          = X264_LOG_DEBUG;
    x4->params.i_csp                = convert_pix_fmt(avctx->pix_fmt);

    OPT_STR("weightp", x4->wpredp);

    if (avctx->bit_rate) {
        x4->params.rc.i_bitrate   = avctx->bit_rate / 1000;
        x4->params.rc.i_rc_method = X264_RC_ABR;
    }
    x4->params.rc.i_vbv_buffer_size = avctx->rc_buffer_size / 1000;
    x4->params.rc.i_vbv_max_bitrate = avctx->rc_max_rate    / 1000;
    x4->params.rc.b_stat_write      = avctx->flags & CODEC_FLAG_PASS1;
    if (avctx->flags & CODEC_FLAG_PASS2) {
        x4->params.rc.b_stat_read = 1;
    } else {
        if (x4->crf >= 0) {
            x4->params.rc.i_rc_method   = X264_RC_CRF;
            x4->params.rc.f_rf_constant = x4->crf;
        } else if (x4->cqp >= 0) {
            x4->params.rc.i_rc_method   = X264_RC_CQP;
            x4->params.rc.i_qp_constant = x4->cqp;
        }

        if (x4->crf_max >= 0)
            x4->params.rc.f_rf_constant_max = x4->crf_max;
    }

    if (avctx->rc_buffer_size && avctx->rc_initial_buffer_occupancy > 0 &&
        (avctx->rc_initial_buffer_occupancy <= avctx->rc_buffer_size)) {
        x4->params.rc.f_vbv_buffer_init =
            (float)avctx->rc_initial_buffer_occupancy / avctx->rc_buffer_size;
    }

    OPT_STR("level", x4->level);

    if (avctx->i_quant_factor > 0)
        x4->params.rc.f_ip_factor         = 1 / fabs(avctx->i_quant_factor);
    if (avctx->b_quant_factor > 0)
        x4->params.rc.f_pb_factor         = avctx->b_quant_factor;
    if (avctx->chromaoffset)
        x4->params.analyse.i_chroma_qp_offset = avctx->chromaoffset;

    if (avctx->me_method == ME_EPZS)
        x4->params.analyse.i_me_method = X264_ME_DIA;
    else if (avctx->me_method == ME_HEX)
        x4->params.analyse.i_me_method = X264_ME_HEX;
    else if (avctx->me_method == ME_UMH)
        x4->params.analyse.i_me_method = X264_ME_UMH;
    else if (avctx->me_method == ME_FULL)
        x4->params.analyse.i_me_method = X264_ME_ESA;
    else if (avctx->me_method == ME_TESA)
        x4->params.analyse.i_me_method = X264_ME_TESA;

    if (avctx->gop_size >= 0)
        x4->params.i_keyint_max         = avctx->gop_size;
    if (avctx->max_b_frames >= 0)
        x4->params.i_bframe             = avctx->max_b_frames;
    if (avctx->scenechange_threshold >= 0)
        x4->params.i_scenecut_threshold = avctx->scenechange_threshold;
    if (avctx->qmin >= 0)
        x4->params.rc.i_qp_min          = avctx->qmin;
    if (avctx->qmax >= 0)
        x4->params.rc.i_qp_max          = avctx->qmax;
    if (avctx->max_qdiff >= 0)
        x4->params.rc.i_qp_step         = avctx->max_qdiff;
    if (avctx->qblur >= 0)
        x4->params.rc.f_qblur           = avctx->qblur;     /* temporally blur quants */
    if (avctx->qcompress >= 0)
        x4->params.rc.f_qcompress       = avctx->qcompress; /* 0.0 => cbr, 1.0 => constant qp */
    if (avctx->refs >= 0)
        x4->params.i_frame_reference    = avctx->refs;
    else if (x4->level) {
        int i;
        int mbn = FF_CEIL_RSHIFT(avctx->width, 4) * FF_CEIL_RSHIFT(avctx->height, 4);
        int level_id = -1;
        char *tail;
        int scale = X264_BUILD < 129 ? 384 : 1;

        if (!strcmp(x4->level, "1b")) {
            level_id = 9;
        } else if (strlen(x4->level) <= 3){
            level_id = av_strtod(x4->level, &tail) * 10 + 0.5;
            if (*tail)
                level_id = -1;
        }
        if (level_id <= 0)
            av_log(avctx, AV_LOG_WARNING, "Failed to parse level\n");

        for (i = 0; i<x264_levels[i].level_idc; i++)
            if (x264_levels[i].level_idc == level_id)
                x4->params.i_frame_reference = av_clip(x264_levels[i].dpb / mbn / scale, 1, x4->params.i_frame_reference);
    }

    if (avctx->trellis >= 0)
        x4->params.analyse.i_trellis    = avctx->trellis;
    if (avctx->me_range >= 0)
        x4->params.analyse.i_me_range   = avctx->me_range;
    if (avctx->noise_reduction >= 0)
        x4->params.analyse.i_noise_reduction = avctx->noise_reduction;
    if (avctx->me_subpel_quality >= 0)
        x4->params.analyse.i_subpel_refine   = avctx->me_subpel_quality;
    if (avctx->b_frame_strategy >= 0)
        x4->params.i_bframe_adaptive = avctx->b_frame_strategy;
    if (avctx->keyint_min >= 0)
        x4->params.i_keyint_min = avctx->keyint_min;
    if (avctx->coder_type >= 0)
        x4->params.b_cabac = avctx->coder_type == FF_CODER_TYPE_AC;
    if (avctx->me_cmp >= 0)
        x4->params.analyse.b_chroma_me = avctx->me_cmp & FF_CMP_CHROMA;

    if (x4->aq_mode >= 0)
        x4->params.rc.i_aq_mode = x4->aq_mode;
    if (x4->aq_strength >= 0)
        x4->params.rc.f_aq_strength = x4->aq_strength;
    PARSE_X264_OPT("psy-rd", psy_rd);
    PARSE_X264_OPT("deblock", deblock);
    PARSE_X264_OPT("partitions", partitions);
    PARSE_X264_OPT("stats", stats);
    if (x4->psy >= 0)
        x4->params.analyse.b_psy  = x4->psy;
    if (x4->rc_lookahead >= 0)
        x4->params.rc.i_lookahead = x4->rc_lookahead;
    if (x4->weightp >= 0)
        x4->params.analyse.i_weighted_pred = x4->weightp;
    if (x4->weightb >= 0)
        x4->params.analyse.b_weighted_bipred = x4->weightb;
    if (x4->cplxblur >= 0)
        x4->params.rc.f_complexity_blur = x4->cplxblur;

    if (x4->ssim >= 0)
        x4->params.analyse.b_ssim = x4->ssim;
    if (x4->intra_refresh >= 0)
        x4->params.b_intra_refresh = x4->intra_refresh;
    if (x4->bluray_compat >= 0) {
        x4->params.b_bluray_compat = x4->bluray_compat;
        x4->params.b_vfr_input = 0;
    }
    if (x4->avcintra_class >= 0)
#if X264_BUILD >= 142
        x4->params.i_avcintra_class = x4->avcintra_class;
#else
        av_log(avctx, AV_LOG_ERROR,
               "x264 too old for AVC Intra, at least version 142 needed\n");
#endif
    if (x4->b_bias != INT_MIN)
        x4->params.i_bframe_bias              = x4->b_bias;
    if (x4->b_pyramid >= 0)
        x4->params.i_bframe_pyramid = x4->b_pyramid;
    if (x4->mixed_refs >= 0)
        x4->params.analyse.b_mixed_references = x4->mixed_refs;
    if (x4->dct8x8 >= 0)
        x4->params.analyse.b_transform_8x8    = x4->dct8x8;
    if (x4->fast_pskip >= 0)
        x4->params.analyse.b_fast_pskip       = x4->fast_pskip;
    if (x4->aud >= 0)
        x4->params.b_aud                      = x4->aud;
    if (x4->mbtree >= 0)
        x4->params.rc.b_mb_tree               = x4->mbtree;
    if (x4->direct_pred >= 0)
        x4->params.analyse.i_direct_mv_pred   = x4->direct_pred;

    if (x4->slice_max_size >= 0)
        x4->params.i_slice_max_size =  x4->slice_max_size;
    else {
        /*
         * Allow x264 to be instructed through AVCodecContext about the maximum
         * size of the RTP payload. For example, this enables the production of
         * payload suitable for the H.264 RTP packetization-mode 0 i.e. single
         * NAL unit per RTP packet.
         */
        if (avctx->rtp_payload_size)
            x4->params.i_slice_max_size = avctx->rtp_payload_size;
    }

    if (x4->fastfirstpass)
        x264_param_apply_fastfirstpass(&x4->params);

    /* Allow specifying the x264 profile through AVCodecContext. */
    if (!x4->profile)
        switch (avctx->profile) {
        case FF_PROFILE_H264_BASELINE:
            x4->profile = av_strdup("baseline");
            break;
        case FF_PROFILE_H264_HIGH:
            x4->profile = av_strdup("high");
            break;
        case FF_PROFILE_H264_HIGH_10:
            x4->profile = av_strdup("high10");
            break;
        case FF_PROFILE_H264_HIGH_422:
            x4->profile = av_strdup("high422");
            break;
        case FF_PROFILE_H264_HIGH_444:
            x4->profile = av_strdup("high444");
            break;
        case FF_PROFILE_H264_MAIN:
            x4->profile = av_strdup("main");
            break;
        default:
            break;
        }

    if (x4->nal_hrd >= 0)
        x4->params.i_nal_hrd = x4->nal_hrd;

    if (x4->profile)
        if (x264_param_apply_profile(&x4->params, x4->profile) < 0) {
            int i;
            av_log(avctx, AV_LOG_ERROR, "Error setting profile %s.\n", x4->profile);
            av_log(avctx, AV_LOG_INFO, "Possible profiles:");
            for (i = 0; x264_profile_names[i]; i++)
                av_log(avctx, AV_LOG_INFO, " %s", x264_profile_names[i]);
            av_log(avctx, AV_LOG_INFO, "\n");
            return AVERROR(EINVAL);
        }

    x4->params.i_width          = avctx->width;
    x4->params.i_height         = avctx->height;
    av_reduce(&sw, &sh, avctx->sample_aspect_ratio.num, avctx->sample_aspect_ratio.den, 4096);
    x4->params.vui.i_sar_width  = sw;
    x4->params.vui.i_sar_height = sh;
    x4->params.i_timebase_den = avctx->time_base.den;
    x4->params.i_timebase_num = avctx->time_base.num;
    x4->params.i_fps_num = avctx->time_base.den;
    x4->params.i_fps_den = avctx->time_base.num * avctx->ticks_per_frame;

    x4->params.analyse.b_psnr = avctx->flags & CODEC_FLAG_PSNR;

    x4->params.i_threads      = avctx->thread_count;
    if (avctx->thread_type)
        x4->params.b_sliced_threads = avctx->thread_type == FF_THREAD_SLICE;

    x4->params.b_interlaced   = avctx->flags & CODEC_FLAG_INTERLACED_DCT;

    x4->params.b_open_gop     = !(avctx->flags & CODEC_FLAG_CLOSED_GOP);

    x4->params.i_slice_count  = avctx->slices;

    x4->params.vui.b_fullrange = avctx->pix_fmt == AV_PIX_FMT_YUVJ420P ||
                                 avctx->pix_fmt == AV_PIX_FMT_YUVJ422P ||
                                 avctx->pix_fmt == AV_PIX_FMT_YUVJ444P ||
                                 avctx->color_range == AVCOL_RANGE_JPEG;

    if (avctx->colorspace != AVCOL_SPC_UNSPECIFIED)
        x4->params.vui.i_colmatrix = avctx->colorspace;
    if (avctx->color_primaries != AVCOL_PRI_UNSPECIFIED)
        x4->params.vui.i_colorprim = avctx->color_primaries;
    if (avctx->color_trc != AVCOL_TRC_UNSPECIFIED)
        x4->params.vui.i_transfer  = avctx->color_trc;

    if (avctx->flags & CODEC_FLAG_GLOBAL_HEADER)
        x4->params.b_repeat_headers = 0;

    if(x4->x264opts){
        const char *p= x4->x264opts;
        while(p){
            char param[256]={0}, val[256]={0};
            if(sscanf(p, "%255[^:=]=%255[^:]", param, val) == 1){
                OPT_STR(param, "1");
            }else
                OPT_STR(param, val);
            p= strchr(p, ':');
            p+=!!p;
        }
    }

    if (x4->x264_params) {
        AVDictionary *dict    = NULL;
        AVDictionaryEntry *en = NULL;

        if (!av_dict_parse_string(&dict, x4->x264_params, "=", ":", 0)) {
            while ((en = av_dict_get(dict, "", en, AV_DICT_IGNORE_SUFFIX))) {
                if (x264_param_parse(&x4->params, en->key, en->value) < 0)
                    av_log(avctx, AV_LOG_WARNING,
                           "Error parsing option '%s = %s'.\n",
                            en->key, en->value);
            }

            av_dict_free(&dict);
        }
    }

    // update AVCodecContext with x264 parameters
    avctx->has_b_frames = x4->params.i_bframe ?
        x4->params.i_bframe_pyramid ? 2 : 1 : 0;
    if (avctx->max_b_frames < 0)
        avctx->max_b_frames = 0;

    avctx->bit_rate = x4->params.rc.i_bitrate*1000;

    x4->enc = x264_encoder_open(&x4->params);
    if (!x4->enc)
        return AVERROR_EXTERNAL;

    avctx->coded_frame = av_frame_alloc();
    if (!avctx->coded_frame)
        return AVERROR(ENOMEM);

    if (avctx->flags & CODEC_FLAG_GLOBAL_HEADER) {
        x264_nal_t *nal;
        uint8_t *p;
        int nnal, s, i;

        s = x264_encoder_headers(x4->enc, &nal, &nnal);
        avctx->extradata = p = av_malloc(s);
        if (!p)
            return AVERROR(ENOMEM);

        for (i = 0; i < nnal; i++) {
            /* Don't put the SEI in extradata. */
            if (nal[i].i_type == NAL_SEI) {
                av_log(avctx, AV_LOG_INFO, "%s\n", nal[i].p_payload+25);
                x4->sei_size = nal[i].i_payload;
                x4->sei      = av_malloc(x4->sei_size);
                if (!x4->sei)
                    return AVERROR(ENOMEM);
                memcpy(x4->sei, nal[i].p_payload, nal[i].i_payload);
                continue;
            }
            memcpy(p, nal[i].p_payload, nal[i].i_payload);
            p += nal[i].i_payload;
        }
        avctx->extradata_size = p - avctx->extradata;
    }

    return 0;
}

static const enum AVPixelFormat pix_fmts_8bit[] = {
    AV_PIX_FMT_YUV420P,
    AV_PIX_FMT_YUVJ420P,
    AV_PIX_FMT_YUV422P,
    AV_PIX_FMT_YUVJ422P,
    AV_PIX_FMT_YUV444P,
    AV_PIX_FMT_YUVJ444P,
    AV_PIX_FMT_NV12,
    AV_PIX_FMT_NV16,
    AV_PIX_FMT_NONE
};
static const enum AVPixelFormat pix_fmts_9bit[] = {
    AV_PIX_FMT_YUV420P9,
    AV_PIX_FMT_YUV444P9,
    AV_PIX_FMT_NONE
};
static const enum AVPixelFormat pix_fmts_10bit[] = {
    AV_PIX_FMT_YUV420P10,
    AV_PIX_FMT_YUV422P10,
    AV_PIX_FMT_YUV444P10,
    AV_PIX_FMT_NV20,
    AV_PIX_FMT_NONE
};
static const enum AVPixelFormat pix_fmts_8bit_rgb[] = {
#ifdef X264_CSP_BGR
    AV_PIX_FMT_BGR0,
    AV_PIX_FMT_BGR24,
    AV_PIX_FMT_RGB24,
#endif
    AV_PIX_FMT_NONE
};

static av_cold void X264_init_static(AVCodec *codec)
{
    if (x264_bit_depth == 8)
        codec->pix_fmts = pix_fmts_8bit;
    else if (x264_bit_depth == 9)
        codec->pix_fmts = pix_fmts_9bit;
    else if (x264_bit_depth == 10)
        codec->pix_fmts = pix_fmts_10bit;
}

#define OFFSET(x) offsetof(X264Context, x)
#define VE AV_OPT_FLAG_VIDEO_PARAM | AV_OPT_FLAG_ENCODING_PARAM
static const AVOption options[] = {
    { "preset",        "Set the encoding preset (cf. x264 --fullhelp)",   OFFSET(preset),        AV_OPT_TYPE_STRING, { .str = "medium" }, 0, 0, VE},
    { "tune",          "Tune the encoding params (cf. x264 --fullhelp)",  OFFSET(tune),          AV_OPT_TYPE_STRING, { 0 }, 0, 0, VE},
    { "profile",       "Set profile restrictions (cf. x264 --fullhelp) ", OFFSET(profile),       AV_OPT_TYPE_STRING, { 0 }, 0, 0, VE},
    { "fastfirstpass", "Use fast settings when encoding first pass",      OFFSET(fastfirstpass), AV_OPT_TYPE_INT,    { .i64 = 1 }, 0, 1, VE},
    {"level", "Specify level (as defined by Annex A)", OFFSET(level), AV_OPT_TYPE_STRING, {.str=NULL}, 0, 0, VE},
    {"passlogfile", "Filename for 2 pass stats", OFFSET(stats), AV_OPT_TYPE_STRING, {.str=NULL}, 0, 0, VE},
    {"wpredp", "Weighted prediction for P-frames", OFFSET(wpredp), AV_OPT_TYPE_STRING, {.str=NULL}, 0, 0, VE},
    {"x264opts", "x264 options", OFFSET(x264opts), AV_OPT_TYPE_STRING, {.str=NULL}, 0, 0, VE},
    { "crf",           "Select the quality for constant quality mode",    OFFSET(crf),           AV_OPT_TYPE_FLOAT,  {.dbl = -1 }, -1, FLT_MAX, VE },
    { "crf_max",       "In CRF mode, prevents VBV from lowering quality beyond this point.",OFFSET(crf_max), AV_OPT_TYPE_FLOAT, {.dbl = -1 }, -1, FLT_MAX, VE },
    { "qp",            "Constant quantization parameter rate control method",OFFSET(cqp),        AV_OPT_TYPE_INT,    { .i64 = -1 }, -1, INT_MAX, VE },
    { "aq-mode",       "AQ method",                                       OFFSET(aq_mode),       AV_OPT_TYPE_INT,    { .i64 = -1 }, -1, INT_MAX, VE, "aq_mode"},
    { "none",          NULL,                              0, AV_OPT_TYPE_CONST, {.i64 = X264_AQ_NONE},         INT_MIN, INT_MAX, VE, "aq_mode" },
    { "variance",      "Variance AQ (complexity mask)",   0, AV_OPT_TYPE_CONST, {.i64 = X264_AQ_VARIANCE},     INT_MIN, INT_MAX, VE, "aq_mode" },
    { "autovariance",  "Auto-variance AQ",                0, AV_OPT_TYPE_CONST, {.i64 = X264_AQ_AUTOVARIANCE}, INT_MIN, INT_MAX, VE, "aq_mode" },
#if X264_BUILD >= 144
    { "autovariance-biased", "Auto-variance AQ with bias to dark scenes", 0, AV_OPT_TYPE_CONST, {.i64 = X264_AQ_AUTOVARIANCE_BIASED}, INT_MIN, INT_MAX, VE, "aq_mode" },
#endif
    { "aq-strength",   "AQ strength. Reduces blocking and blurring in flat and textured areas.", OFFSET(aq_strength), AV_OPT_TYPE_FLOAT, {.dbl = -1}, -1, FLT_MAX, VE},
    { "psy",           "Use psychovisual optimizations.",                 OFFSET(psy),           AV_OPT_TYPE_INT,    { .i64 = -1 }, -1, 1, VE },
    { "psy-rd",        "Strength of psychovisual optimization, in <psy-rd>:<psy-trellis> format.", OFFSET(psy_rd), AV_OPT_TYPE_STRING,  {0 }, 0, 0, VE},
    { "rc-lookahead",  "Number of frames to look ahead for frametype and ratecontrol", OFFSET(rc_lookahead), AV_OPT_TYPE_INT, { .i64 = -1 }, -1, INT_MAX, VE },
    { "weightb",       "Weighted prediction for B-frames.",               OFFSET(weightb),       AV_OPT_TYPE_INT,    { .i64 = -1 }, -1, 1, VE },
    { "weightp",       "Weighted prediction analysis method.",            OFFSET(weightp),       AV_OPT_TYPE_INT,    { .i64 = -1 }, -1, INT_MAX, VE, "weightp" },
    { "none",          NULL, 0, AV_OPT_TYPE_CONST, {.i64 = X264_WEIGHTP_NONE},   INT_MIN, INT_MAX, VE, "weightp" },
    { "simple",        NULL, 0, AV_OPT_TYPE_CONST, {.i64 = X264_WEIGHTP_SIMPLE}, INT_MIN, INT_MAX, VE, "weightp" },
    { "smart",         NULL, 0, AV_OPT_TYPE_CONST, {.i64 = X264_WEIGHTP_SMART},  INT_MIN, INT_MAX, VE, "weightp" },
    { "ssim",          "Calculate and print SSIM stats.",                 OFFSET(ssim),          AV_OPT_TYPE_INT,    { .i64 = -1 }, -1, 1, VE },
    { "intra-refresh", "Use Periodic Intra Refresh instead of IDR frames.",OFFSET(intra_refresh),AV_OPT_TYPE_INT,    { .i64 = -1 }, -1, 1, VE },
    { "bluray-compat", "Bluray compatibility workarounds.",               OFFSET(bluray_compat) ,AV_OPT_TYPE_INT,    { .i64 = -1 }, -1, 1, VE },
    { "b-bias",        "Influences how often B-frames are used",          OFFSET(b_bias),        AV_OPT_TYPE_INT,    { .i64 = INT_MIN}, INT_MIN, INT_MAX, VE },
    { "b-pyramid",     "Keep some B-frames as references.",               OFFSET(b_pyramid),     AV_OPT_TYPE_INT,    { .i64 = -1 }, -1, INT_MAX, VE, "b_pyramid" },
    { "none",          NULL,                                  0, AV_OPT_TYPE_CONST, {.i64 = X264_B_PYRAMID_NONE},   INT_MIN, INT_MAX, VE, "b_pyramid" },
    { "strict",        "Strictly hierarchical pyramid",       0, AV_OPT_TYPE_CONST, {.i64 = X264_B_PYRAMID_STRICT}, INT_MIN, INT_MAX, VE, "b_pyramid" },
    { "normal",        "Non-strict (not Blu-ray compatible)", 0, AV_OPT_TYPE_CONST, {.i64 = X264_B_PYRAMID_NORMAL}, INT_MIN, INT_MAX, VE, "b_pyramid" },
    { "mixed-refs",    "One reference per partition, as opposed to one reference per macroblock", OFFSET(mixed_refs), AV_OPT_TYPE_INT, { .i64 = -1}, -1, 1, VE },
    { "8x8dct",        "High profile 8x8 transform.",                     OFFSET(dct8x8),        AV_OPT_TYPE_INT,    { .i64 = -1 }, -1, 1, VE},
    { "fast-pskip",    NULL,                                              OFFSET(fast_pskip),    AV_OPT_TYPE_INT,    { .i64 = -1 }, -1, 1, VE},
    { "aud",           "Use access unit delimiters.",                     OFFSET(aud),           AV_OPT_TYPE_INT,    { .i64 = -1 }, -1, 1, VE},
    { "mbtree",        "Use macroblock tree ratecontrol.",                OFFSET(mbtree),        AV_OPT_TYPE_INT,    { .i64 = -1 }, -1, 1, VE},
    { "deblock",       "Loop filter parameters, in <alpha:beta> form.",   OFFSET(deblock),       AV_OPT_TYPE_STRING, { 0 },  0, 0, VE},
    { "cplxblur",      "Reduce fluctuations in QP (before curve compression)", OFFSET(cplxblur), AV_OPT_TYPE_FLOAT,  {.dbl = -1 }, -1, FLT_MAX, VE},
    { "partitions",    "A comma-separated list of partitions to consider. "
                       "Possible values: p8x8, p4x4, b8x8, i8x8, i4x4, none, all", OFFSET(partitions), AV_OPT_TYPE_STRING, { 0 }, 0, 0, VE},
    { "direct-pred",   "Direct MV prediction mode",                       OFFSET(direct_pred),   AV_OPT_TYPE_INT,    { .i64 = -1 }, -1, INT_MAX, VE, "direct-pred" },
    { "none",          NULL,      0,    AV_OPT_TYPE_CONST, { .i64 = X264_DIRECT_PRED_NONE },     0, 0, VE, "direct-pred" },
    { "spatial",       NULL,      0,    AV_OPT_TYPE_CONST, { .i64 = X264_DIRECT_PRED_SPATIAL },  0, 0, VE, "direct-pred" },
    { "temporal",      NULL,      0,    AV_OPT_TYPE_CONST, { .i64 = X264_DIRECT_PRED_TEMPORAL }, 0, 0, VE, "direct-pred" },
    { "auto",          NULL,      0,    AV_OPT_TYPE_CONST, { .i64 = X264_DIRECT_PRED_AUTO },     0, 0, VE, "direct-pred" },
    { "slice-max-size","Limit the size of each slice in bytes",           OFFSET(slice_max_size),AV_OPT_TYPE_INT,    { .i64 = -1 }, -1, INT_MAX, VE },
    { "stats",         "Filename for 2 pass stats",                       OFFSET(stats),         AV_OPT_TYPE_STRING, { 0 },  0,       0, VE },
    { "nal-hrd",       "Signal HRD information (requires vbv-bufsize; "
                       "cbr not allowed in .mp4)",                        OFFSET(nal_hrd),       AV_OPT_TYPE_INT,    { .i64 = -1 }, -1, INT_MAX, VE, "nal-hrd" },
    { "none",          NULL, 0, AV_OPT_TYPE_CONST, {.i64 = X264_NAL_HRD_NONE}, INT_MIN, INT_MAX, VE, "nal-hrd" },
    { "vbr",           NULL, 0, AV_OPT_TYPE_CONST, {.i64 = X264_NAL_HRD_VBR},  INT_MIN, INT_MAX, VE, "nal-hrd" },
    { "cbr",           NULL, 0, AV_OPT_TYPE_CONST, {.i64 = X264_NAL_HRD_CBR},  INT_MIN, INT_MAX, VE, "nal-hrd" },
    { "avcintra-class","AVC-Intra class 50/100/200",                      OFFSET(avcintra_class),AV_OPT_TYPE_INT,     { .i64 = -1 }, -1, 200   , VE},
    { "x264-params",  "Override the x264 configuration using a :-separated list of key=value parameters", OFFSET(x264_params), AV_OPT_TYPE_STRING, { 0 }, 0, 0, VE },
    { NULL },
};

<<<<<<< HEAD
static const AVClass x264_class = {
    .class_name = "libx264",
    .item_name  = av_default_item_name,
    .option     = options,
    .version    = LIBAVUTIL_VERSION_INT,
};

static const AVClass rgbclass = {
    .class_name = "libx264rgb",
    .item_name  = av_default_item_name,
    .option     = options,
    .version    = LIBAVUTIL_VERSION_INT,
};

=======
>>>>>>> e1319aa1
static const AVCodecDefault x264_defaults[] = {
    { "b",                "0" },
    { "bf",               "-1" },
    { "flags2",           "0" },
    { "g",                "-1" },
    { "i_qfactor",        "-1" },
    { "b_qfactor",        "-1" },
    { "qmin",             "-1" },
    { "qmax",             "-1" },
    { "qdiff",            "-1" },
    { "qblur",            "-1" },
    { "qcomp",            "-1" },
//     { "rc_lookahead",     "-1" },
    { "refs",             "-1" },
    { "sc_threshold",     "-1" },
    { "trellis",          "-1" },
    { "nr",               "-1" },
    { "me_range",         "-1" },
    { "me_method",        "-1" },
    { "subq",             "-1" },
    { "b_strategy",       "-1" },
    { "keyint_min",       "-1" },
    { "coder",            "-1" },
    { "cmp",              "-1" },
    { "threads",          AV_STRINGIFY(X264_THREADS_AUTO) },
    { "thread_type",      "0" },
    { "flags",            "+cgop" },
    { "rc_init_occupancy","-1" },
    { NULL },
};

#if CONFIG_LIBX264_ENCODER
static const AVClass class = {
    .class_name = "libx264",
    .item_name  = av_default_item_name,
    .option     = options,
    .version    = LIBAVUTIL_VERSION_INT,
};

AVCodec ff_libx264_encoder = {
    .name             = "libx264",
    .long_name        = NULL_IF_CONFIG_SMALL("libx264 H.264 / AVC / MPEG-4 AVC / MPEG-4 part 10"),
    .type             = AVMEDIA_TYPE_VIDEO,
    .id               = AV_CODEC_ID_H264,
    .priv_data_size   = sizeof(X264Context),
    .init             = X264_init,
    .encode2          = X264_frame,
    .close            = X264_close,
    .capabilities     = CODEC_CAP_DELAY | CODEC_CAP_AUTO_THREADS,
    .priv_class       = &x264_class,
    .defaults         = x264_defaults,
    .init_static_data = X264_init_static,
    .caps_internal    = FF_CODEC_CAP_INIT_THREADSAFE |
                        FF_CODEC_CAP_INIT_CLEANUP,
};
<<<<<<< HEAD

AVCodec ff_libx264rgb_encoder = {
    .name           = "libx264rgb",
    .long_name      = NULL_IF_CONFIG_SMALL("libx264 H.264 / AVC / MPEG-4 AVC / MPEG-4 part 10 RGB"),
    .type           = AVMEDIA_TYPE_VIDEO,
    .id             = AV_CODEC_ID_H264,
    .priv_data_size = sizeof(X264Context),
    .init           = X264_init,
    .encode2        = X264_frame,
    .close          = X264_close,
    .capabilities   = CODEC_CAP_DELAY | CODEC_CAP_AUTO_THREADS,
    .priv_class     = &rgbclass,
    .defaults       = x264_defaults,
    .pix_fmts       = pix_fmts_8bit_rgb,
};
=======
#endif

#if CONFIG_LIBX262_ENCODER
static const AVClass X262_class = {
    .class_name = "libx262",
    .item_name  = av_default_item_name,
    .option     = options,
    .version    = LIBAVUTIL_VERSION_INT,
};

AVCodec ff_libx262_encoder = {
    .name             = "libx262",
    .long_name        = NULL_IF_CONFIG_SMALL("libx262 MPEG2VIDEO"),
    .type             = AVMEDIA_TYPE_VIDEO,
    .id               = AV_CODEC_ID_MPEG2VIDEO,
    .priv_data_size   = sizeof(X264Context),
    .init             = X264_init,
    .encode2          = X264_frame,
    .close            = X264_close,
    .capabilities     = CODEC_CAP_DELAY | CODEC_CAP_AUTO_THREADS,
    .priv_class       = &X262_class,
    .defaults         = x264_defaults,
    .pix_fmts         = pix_fmts_8bit,
    .caps_internal    = FF_CODEC_CAP_INIT_THREADSAFE |
                        FF_CODEC_CAP_INIT_CLEANUP,
};
#endif
>>>>>>> e1319aa1
<|MERGE_RESOLUTION|>--- conflicted
+++ resolved
@@ -849,23 +849,6 @@
     { NULL },
 };
 
-<<<<<<< HEAD
-static const AVClass x264_class = {
-    .class_name = "libx264",
-    .item_name  = av_default_item_name,
-    .option     = options,
-    .version    = LIBAVUTIL_VERSION_INT,
-};
-
-static const AVClass rgbclass = {
-    .class_name = "libx264rgb",
-    .item_name  = av_default_item_name,
-    .option     = options,
-    .version    = LIBAVUTIL_VERSION_INT,
-};
-
-=======
->>>>>>> e1319aa1
 static const AVCodecDefault x264_defaults[] = {
     { "b",                "0" },
     { "bf",               "-1" },
@@ -898,8 +881,15 @@
 };
 
 #if CONFIG_LIBX264_ENCODER
-static const AVClass class = {
+static const AVClass x264_class = {
     .class_name = "libx264",
+    .item_name  = av_default_item_name,
+    .option     = options,
+    .version    = LIBAVUTIL_VERSION_INT,
+};
+
+static const AVClass rgbclass = {
+    .class_name = "libx264rgb",
     .item_name  = av_default_item_name,
     .option     = options,
     .version    = LIBAVUTIL_VERSION_INT,
@@ -921,7 +911,6 @@
     .caps_internal    = FF_CODEC_CAP_INIT_THREADSAFE |
                         FF_CODEC_CAP_INIT_CLEANUP,
 };
-<<<<<<< HEAD
 
 AVCodec ff_libx264rgb_encoder = {
     .name           = "libx264rgb",
@@ -937,7 +926,6 @@
     .defaults       = x264_defaults,
     .pix_fmts       = pix_fmts_8bit_rgb,
 };
-=======
 #endif
 
 #if CONFIG_LIBX262_ENCODER
@@ -964,5 +952,4 @@
     .caps_internal    = FF_CODEC_CAP_INIT_THREADSAFE |
                         FF_CODEC_CAP_INIT_CLEANUP,
 };
-#endif
->>>>>>> e1319aa1
+#endif