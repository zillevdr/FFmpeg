--- conflicted
+++ resolved
@@ -34,13 +34,8 @@
     GetByteContext buffer;
 } QpegContext;
 
-<<<<<<< HEAD
-static int qpeg_decode_intra(const uint8_t *src, uint8_t *dst, int size,
-                            int stride, int width, int height)
-=======
 static void qpeg_decode_intra(QpegContext *qctx, uint8_t *dst,
                               int stride, int width, int height)
->>>>>>> 3faa141d
 {
     int i;
     int code;
@@ -94,12 +89,6 @@
                 }
             }
         } else {
-<<<<<<< HEAD
-            size -= copy;
-            if (size<0)
-                return AVERROR_INVALIDDATA;
-=======
->>>>>>> 3faa141d
             for(i = 0; i < copy; i++) {
                 dst[filled++] = bytestream2_get_byte(&qctx->buffer);
                 if (filled >= width) {
@@ -112,7 +101,6 @@
             }
         }
     }
-    return 0;
 }
 
 static const int qpeg_table_h[16] =
@@ -147,7 +135,7 @@
 
         if(delta) {
             /* motion compensation */
-            while(size > 0 && (code & 0xF0) == 0xF0) {
+            while(bytestream2_get_bytes_left(&qctx->buffer) > 0 && (code & 0xF0) == 0xF0) {
                 if(delta == 1) {
                     int me_idx;
                     int me_w, me_h, me_x, me_y;
@@ -211,7 +199,7 @@
         } else if(code >= 0xC0) { /* copy code: 0xC0..0xDF */
             code &= 0x1F;
 
-            if(code + 1 > size)
+            if(code + 1 > bytestream2_get_bytes_left(&qctx->buffer))
                 break;
 
             for(i = 0; i <= code; i++) {
@@ -230,19 +218,11 @@
             code &= 0x3F;
             /* codes 0x80 and 0x81 are actually escape codes,
                skip value minus constant is in the next byte */
-<<<<<<< HEAD
-            if(!code) {
-                skip = (*src++) + 64; size--;
-            } else if(code == 1) {
-                skip = (*src++) + 320; size--;
-            } else
-=======
             if(!code)
                 skip = bytestream2_get_byte(&qctx->buffer) +  64;
             else if(code == 1)
                 skip = bytestream2_get_byte(&qctx->buffer) + 320;
             else
->>>>>>> 3faa141d
                 skip = code;
             filled += skip;
             while( filled >= width) {
@@ -280,7 +260,13 @@
     int delta, ret = 0;
     const uint8_t *pal = av_packet_get_side_data(avpkt, AV_PKT_DATA_PALETTE, NULL);
 
-<<<<<<< HEAD
+    if (avpkt->size < 0x86) {
+        av_log(avctx, AV_LOG_ERROR, "Packet is too small\n");
+        return AVERROR_INVALIDDATA;
+    }
+
+    bytestream2_init(&a->buffer, avpkt->data, avpkt->size);
+
     if(ref->data[0])
         avctx->release_buffer(avctx, ref);
     FFSWAP(AVFrame, *ref, *p);
@@ -291,24 +277,6 @@
         return -1;
     }
     outdata = a->pic.data[0];
-    if(buf[0x85] == 0x10) {
-        ret = qpeg_decode_intra(buf+0x86, outdata, buf_size - 0x86, a->pic.linesize[0], avctx->width, avctx->height);
-    } else {
-        delta = buf[0x85];
-        qpeg_decode_inter(buf+0x86, outdata, buf_size - 0x86, a->pic.linesize[0], avctx->width, avctx->height, delta, buf + 4, a->ref.data[0]);
-=======
-    if (avpkt->size < 0x86) {
-        av_log(avctx, AV_LOG_ERROR, "Packet is too small\n");
-        return AVERROR_INVALIDDATA;
-    }
-
-    bytestream2_init(&a->buffer, avpkt->data, avpkt->size);
-    p->reference = 3;
-    if (avctx->reget_buffer(avctx, p) < 0) {
-        av_log(avctx, AV_LOG_ERROR, "reget_buffer() failed\n");
-        return -1;
-    }
-    outdata = a->pic.data[0];
     bytestream2_skip(&a->buffer, 4);
     bytestream2_get_buffer(&a->buffer, ctable, 128);
     bytestream2_skip(&a->buffer, 1);
@@ -317,12 +285,8 @@
     if(delta == 0x10) {
         qpeg_decode_intra(a, outdata, a->pic.linesize[0], avctx->width, avctx->height);
     } else {
-        qpeg_decode_inter(a, outdata, a->pic.linesize[0], avctx->width, avctx->height, delta, ctable, a->refdata);
->>>>>>> 3faa141d
-    }
-
-    if (ret<0)
-        return ret;
+        qpeg_decode_inter(a, outdata, a->pic.linesize[0], avctx->width, avctx->height, delta, ctable, a->ref.data[0]);
+    }
 
     /* make the palette available on the way out */
     if (pal) {
