/*
 * Copyright (c) 2010, Google, Inc.
 *
 * This file is part of FFmpeg.
 *
 * FFmpeg is free software; you can redistribute it and/or
 * modify it under the terms of the GNU Lesser General Public
 * License as published by the Free Software Foundation; either
 * version 2.1 of the License, or (at your option) any later version.
 *
 * FFmpeg is distributed in the hope that it will be useful,
 * but WITHOUT ANY WARRANTY; without even the implied warranty of
 * MERCHANTABILITY or FITNESS FOR A PARTICULAR PURPOSE.  See the GNU
 * Lesser General Public License for more details.
 *
 * You should have received a copy of the GNU Lesser General Public
 * License along with FFmpeg; if not, write to the Free Software
 * Foundation, Inc., 51 Franklin Street, Fifth Floor, Boston, MA 02110-1301 USA
 */

/**
 * @file
 * VP8 encoder support via libvpx
 */

#define VPX_DISABLE_CTRL_TYPECHECKS 1
#define VPX_CODEC_DISABLE_COMPAT    1
#include <vpx/vpx_encoder.h>
#include <vpx/vp8cx.h>

#include "avcodec.h"
#include "internal.h"
#include "libavutil/avassert.h"
#include "libvpx.h"
#include "libavutil/base64.h"
#include "libavutil/common.h"
#include "libavutil/intreadwrite.h"
#include "libavutil/mathematics.h"
#include "libavutil/opt.h"

/**
 * Portion of struct vpx_codec_cx_pkt from vpx_encoder.h.
 * One encoded frame returned from the library.
 */
struct FrameListData {
    void *buf;                       /**< compressed data buffer */
    size_t sz;                       /**< length of compressed data */
    void *buf_alpha;
    size_t sz_alpha;
    int64_t pts;                     /**< time stamp to show frame
                                          (in timebase units) */
    unsigned long duration;          /**< duration to show frame
                                          (in timebase units) */
    uint32_t flags;                  /**< flags for this frame */
    uint64_t sse[4];
    int have_sse;                    /**< true if we have pending sse[] */
    uint64_t frame_number;
    struct FrameListData *next;
};

typedef struct VP8EncoderContext {
    AVClass *class;
    struct vpx_codec_ctx encoder;
    struct vpx_image rawimg;
    struct vpx_codec_ctx encoder_alpha;
    struct vpx_image rawimg_alpha;
    uint8_t is_alpha;
    struct vpx_fixed_buf twopass_stats;
    int deadline; //i.e., RT/GOOD/BEST
    uint64_t sse[4];
    int have_sse; /**< true if we have pending sse[] */
    uint64_t frame_number;
    struct FrameListData *coded_frame_list;

    int cpu_used;
    /**
     * VP8 specific flags, see VP8F_* below.
     */
    int flags;
#define VP8F_ERROR_RESILIENT 0x00000001 ///< Enable measures appropriate for streaming over lossy links
#define VP8F_AUTO_ALT_REF    0x00000002 ///< Enable automatic alternate reference frame generation

    int auto_alt_ref;

    int arnr_max_frames;
    int arnr_strength;
    int arnr_type;

    int lag_in_frames;
    int error_resilient;
    int crf;
    int max_intra_rate;

    // VP9-only
    int lossless;
    int tile_columns;
    int tile_rows;
    int frame_parallel;
} VP8Context;

/** String mappings for enum vp8e_enc_control_id */
static const char *const ctlidstr[] = {
    [VP8E_UPD_ENTROPY]           = "VP8E_UPD_ENTROPY",
    [VP8E_UPD_REFERENCE]         = "VP8E_UPD_REFERENCE",
    [VP8E_USE_REFERENCE]         = "VP8E_USE_REFERENCE",
    [VP8E_SET_ROI_MAP]           = "VP8E_SET_ROI_MAP",
    [VP8E_SET_ACTIVEMAP]         = "VP8E_SET_ACTIVEMAP",
    [VP8E_SET_SCALEMODE]         = "VP8E_SET_SCALEMODE",
    [VP8E_SET_CPUUSED]           = "VP8E_SET_CPUUSED",
    [VP8E_SET_ENABLEAUTOALTREF]  = "VP8E_SET_ENABLEAUTOALTREF",
    [VP8E_SET_NOISE_SENSITIVITY] = "VP8E_SET_NOISE_SENSITIVITY",
    [VP8E_SET_SHARPNESS]         = "VP8E_SET_SHARPNESS",
    [VP8E_SET_STATIC_THRESHOLD]  = "VP8E_SET_STATIC_THRESHOLD",
    [VP8E_SET_TOKEN_PARTITIONS]  = "VP8E_SET_TOKEN_PARTITIONS",
    [VP8E_GET_LAST_QUANTIZER]    = "VP8E_GET_LAST_QUANTIZER",
    [VP8E_SET_ARNR_MAXFRAMES]    = "VP8E_SET_ARNR_MAXFRAMES",
    [VP8E_SET_ARNR_STRENGTH]     = "VP8E_SET_ARNR_STRENGTH",
    [VP8E_SET_ARNR_TYPE]         = "VP8E_SET_ARNR_TYPE",
    [VP8E_SET_CQ_LEVEL]          = "VP8E_SET_CQ_LEVEL",
    [VP8E_SET_MAX_INTRA_BITRATE_PCT] = "VP8E_SET_MAX_INTRA_BITRATE_PCT",
#if CONFIG_LIBVPX_VP9_ENCODER
    [VP9E_SET_LOSSLESS]                = "VP9E_SET_LOSSLESS",
    [VP9E_SET_TILE_COLUMNS]            = "VP9E_SET_TILE_COLUMNS",
    [VP9E_SET_TILE_ROWS]               = "VP9E_SET_TILE_ROWS",
    [VP9E_SET_FRAME_PARALLEL_DECODING] = "VP9E_SET_FRAME_PARALLEL_DECODING",
#endif
};

static av_cold void log_encoder_error(AVCodecContext *avctx, const char *desc)
{
    VP8Context *ctx = avctx->priv_data;
    const char *error  = vpx_codec_error(&ctx->encoder);
    const char *detail = vpx_codec_error_detail(&ctx->encoder);

    av_log(avctx, AV_LOG_ERROR, "%s: %s\n", desc, error);
    if (detail)
        av_log(avctx, AV_LOG_ERROR, "  Additional information: %s\n", detail);
}

static av_cold void dump_enc_cfg(AVCodecContext *avctx,
                                 const struct vpx_codec_enc_cfg *cfg)
{
    int width = -30;
    int level = AV_LOG_DEBUG;

    av_log(avctx, level, "vpx_codec_enc_cfg\n");
    av_log(avctx, level, "generic settings\n"
           "  %*s%u\n  %*s%u\n  %*s%u\n  %*s%u\n  %*s%u\n"
           "  %*s{%u/%u}\n  %*s%u\n  %*s%d\n  %*s%u\n",
           width, "g_usage:",           cfg->g_usage,
           width, "g_threads:",         cfg->g_threads,
           width, "g_profile:",         cfg->g_profile,
           width, "g_w:",               cfg->g_w,
           width, "g_h:",               cfg->g_h,
           width, "g_timebase:",        cfg->g_timebase.num, cfg->g_timebase.den,
           width, "g_error_resilient:", cfg->g_error_resilient,
           width, "g_pass:",            cfg->g_pass,
           width, "g_lag_in_frames:",   cfg->g_lag_in_frames);
    av_log(avctx, level, "rate control settings\n"
           "  %*s%u\n  %*s%u\n  %*s%u\n  %*s%u\n"
           "  %*s%d\n  %*s%p(%zu)\n  %*s%u\n",
           width, "rc_dropframe_thresh:",   cfg->rc_dropframe_thresh,
           width, "rc_resize_allowed:",     cfg->rc_resize_allowed,
           width, "rc_resize_up_thresh:",   cfg->rc_resize_up_thresh,
           width, "rc_resize_down_thresh:", cfg->rc_resize_down_thresh,
           width, "rc_end_usage:",          cfg->rc_end_usage,
           width, "rc_twopass_stats_in:",   cfg->rc_twopass_stats_in.buf, cfg->rc_twopass_stats_in.sz,
           width, "rc_target_bitrate:",     cfg->rc_target_bitrate);
    av_log(avctx, level, "quantizer settings\n"
           "  %*s%u\n  %*s%u\n",
           width, "rc_min_quantizer:", cfg->rc_min_quantizer,
           width, "rc_max_quantizer:", cfg->rc_max_quantizer);
    av_log(avctx, level, "bitrate tolerance\n"
           "  %*s%u\n  %*s%u\n",
           width, "rc_undershoot_pct:", cfg->rc_undershoot_pct,
           width, "rc_overshoot_pct:",  cfg->rc_overshoot_pct);
    av_log(avctx, level, "decoder buffer model\n"
            "  %*s%u\n  %*s%u\n  %*s%u\n",
            width, "rc_buf_sz:",         cfg->rc_buf_sz,
            width, "rc_buf_initial_sz:", cfg->rc_buf_initial_sz,
            width, "rc_buf_optimal_sz:", cfg->rc_buf_optimal_sz);
    av_log(avctx, level, "2 pass rate control settings\n"
           "  %*s%u\n  %*s%u\n  %*s%u\n",
           width, "rc_2pass_vbr_bias_pct:",       cfg->rc_2pass_vbr_bias_pct,
           width, "rc_2pass_vbr_minsection_pct:", cfg->rc_2pass_vbr_minsection_pct,
           width, "rc_2pass_vbr_maxsection_pct:", cfg->rc_2pass_vbr_maxsection_pct);
    av_log(avctx, level, "keyframing settings\n"
           "  %*s%d\n  %*s%u\n  %*s%u\n",
           width, "kf_mode:",     cfg->kf_mode,
           width, "kf_min_dist:", cfg->kf_min_dist,
           width, "kf_max_dist:", cfg->kf_max_dist);
    av_log(avctx, level, "\n");
}

static void coded_frame_add(void *list, struct FrameListData *cx_frame)
{
    struct FrameListData **p = list;

    while (*p != NULL)
        p = &(*p)->next;
    *p = cx_frame;
    cx_frame->next = NULL;
}

static av_cold void free_coded_frame(struct FrameListData *cx_frame)
{
    av_freep(&cx_frame->buf);
    if (cx_frame->buf_alpha)
        av_freep(&cx_frame->buf_alpha);
    av_freep(&cx_frame);
}

static av_cold void free_frame_list(struct FrameListData *list)
{
    struct FrameListData *p = list;

    while (p) {
        list = list->next;
        free_coded_frame(p);
        p = list;
    }
}

static av_cold int codecctl_int(AVCodecContext *avctx,
                                enum vp8e_enc_control_id id, int val)
{
    VP8Context *ctx = avctx->priv_data;
    char buf[80];
    int width = -30;
    int res;

    snprintf(buf, sizeof(buf), "%s:", ctlidstr[id]);
    av_log(avctx, AV_LOG_DEBUG, "  %*s%d\n", width, buf, val);

    res = vpx_codec_control(&ctx->encoder, id, val);
    if (res != VPX_CODEC_OK) {
        snprintf(buf, sizeof(buf), "Failed to set %s codec control",
                 ctlidstr[id]);
        log_encoder_error(avctx, buf);
    }

    return res == VPX_CODEC_OK ? 0 : AVERROR(EINVAL);
}

static av_cold int vp8_free(AVCodecContext *avctx)
{
    VP8Context *ctx = avctx->priv_data;

    vpx_codec_destroy(&ctx->encoder);
    if (ctx->is_alpha)
        vpx_codec_destroy(&ctx->encoder_alpha);
    av_freep(&ctx->twopass_stats.buf);
    av_freep(&avctx->coded_frame);
    av_freep(&avctx->stats_out);
    free_frame_list(ctx->coded_frame_list);
    return 0;
}

static av_cold int vpx_init(AVCodecContext *avctx,
                            const struct vpx_codec_iface *iface)
{
    VP8Context *ctx = avctx->priv_data;
    struct vpx_codec_enc_cfg enccfg;
    struct vpx_codec_enc_cfg enccfg_alpha;
    vpx_codec_flags_t flags = (avctx->flags & CODEC_FLAG_PSNR) ? VPX_CODEC_USE_PSNR : 0;
    int res;

    av_log(avctx, AV_LOG_INFO, "%s\n", vpx_codec_version_str());
    av_log(avctx, AV_LOG_VERBOSE, "%s\n", vpx_codec_build_config());

    if (avctx->pix_fmt == AV_PIX_FMT_YUVA420P)
        ctx->is_alpha = 1;

    if ((res = vpx_codec_enc_config_default(iface, &enccfg, 0)) != VPX_CODEC_OK) {
        av_log(avctx, AV_LOG_ERROR, "Failed to get config: %s\n",
               vpx_codec_err_to_string(res));
        return AVERROR(EINVAL);
    }

    if(!avctx->bit_rate)
        if(avctx->rc_max_rate || avctx->rc_buffer_size || avctx->rc_initial_buffer_occupancy) {
            av_log( avctx, AV_LOG_ERROR, "Rate control parameters set without a bitrate\n");
            return AVERROR(EINVAL);
        }

    dump_enc_cfg(avctx, &enccfg);

    enccfg.g_w            = avctx->width;
    enccfg.g_h            = avctx->height;
    enccfg.g_timebase.num = avctx->time_base.num;
    enccfg.g_timebase.den = avctx->time_base.den;
    enccfg.g_threads      = avctx->thread_count;
    enccfg.g_lag_in_frames= ctx->lag_in_frames;

    if (avctx->flags & CODEC_FLAG_PASS1)
        enccfg.g_pass = VPX_RC_FIRST_PASS;
    else if (avctx->flags & CODEC_FLAG_PASS2)
        enccfg.g_pass = VPX_RC_LAST_PASS;
    else
        enccfg.g_pass = VPX_RC_ONE_PASS;

    if (avctx->rc_min_rate == avctx->rc_max_rate &&
        avctx->rc_min_rate == avctx->bit_rate && avctx->bit_rate)
        enccfg.rc_end_usage = VPX_CBR;
    else if (ctx->crf)
        enccfg.rc_end_usage = VPX_CQ;

    if (avctx->bit_rate) {
        enccfg.rc_target_bitrate = av_rescale_rnd(avctx->bit_rate, 1, 1000,
                                                AV_ROUND_NEAR_INF);
    } else {
        if (enccfg.rc_end_usage == VPX_CQ) {
            enccfg.rc_target_bitrate = 1000000;
        } else {
            avctx->bit_rate = enccfg.rc_target_bitrate * 1000;
            av_log(avctx, AV_LOG_WARNING,
                   "Neither bitrate nor constrained quality specified, using default bitrate of %dkbit/sec\n",
                   enccfg.rc_target_bitrate);
        }
    }

    if (avctx->qmin >= 0)
        enccfg.rc_min_quantizer = avctx->qmin;
    if (avctx->qmax >= 0)
        enccfg.rc_max_quantizer = avctx->qmax;

    if (enccfg.rc_end_usage == VPX_CQ) {
        if (ctx->crf < enccfg.rc_min_quantizer || ctx->crf > enccfg.rc_max_quantizer) {
                av_log(avctx, AV_LOG_ERROR,
                       "CQ level must be between minimum and maximum quantizer value (%d-%d)\n",
                       enccfg.rc_min_quantizer, enccfg.rc_max_quantizer);
                return AVERROR(EINVAL);
        }
    }

    enccfg.rc_dropframe_thresh = avctx->frame_skip_threshold;

    //0-100 (0 => CBR, 100 => VBR)
    enccfg.rc_2pass_vbr_bias_pct           = round(avctx->qcompress * 100);
    if (avctx->bit_rate)
        enccfg.rc_2pass_vbr_minsection_pct     =
            avctx->rc_min_rate * 100LL / avctx->bit_rate;
    if (avctx->rc_max_rate)
        enccfg.rc_2pass_vbr_maxsection_pct =
            avctx->rc_max_rate * 100LL / avctx->bit_rate;

    if (avctx->rc_buffer_size)
        enccfg.rc_buf_sz         =
            avctx->rc_buffer_size * 1000LL / avctx->bit_rate;
    if (avctx->rc_initial_buffer_occupancy)
        enccfg.rc_buf_initial_sz =
            avctx->rc_initial_buffer_occupancy * 1000LL / avctx->bit_rate;
    enccfg.rc_buf_optimal_sz     = enccfg.rc_buf_sz * 5 / 6;
    enccfg.rc_undershoot_pct     = round(avctx->rc_buffer_aggressivity * 100);

    //_enc_init() will balk if kf_min_dist differs from max w/VPX_KF_AUTO
    if (avctx->keyint_min >= 0 && avctx->keyint_min == avctx->gop_size)
        enccfg.kf_min_dist = avctx->keyint_min;
    if (avctx->gop_size >= 0)
        enccfg.kf_max_dist = avctx->gop_size;

    if (enccfg.g_pass == VPX_RC_FIRST_PASS)
        enccfg.g_lag_in_frames = 0;
    else if (enccfg.g_pass == VPX_RC_LAST_PASS) {
        int decode_size;

        if (!avctx->stats_in) {
            av_log(avctx, AV_LOG_ERROR, "No stats file for second pass\n");
            return AVERROR_INVALIDDATA;
        }

        ctx->twopass_stats.sz  = strlen(avctx->stats_in) * 3 / 4;
        ctx->twopass_stats.buf = av_malloc(ctx->twopass_stats.sz);
        if (!ctx->twopass_stats.buf) {
            av_log(avctx, AV_LOG_ERROR,
                   "Stat buffer alloc (%zu bytes) failed\n",
                   ctx->twopass_stats.sz);
            return AVERROR(ENOMEM);
        }
        decode_size = av_base64_decode(ctx->twopass_stats.buf, avctx->stats_in,
                                       ctx->twopass_stats.sz);
        if (decode_size < 0) {
            av_log(avctx, AV_LOG_ERROR, "Stat buffer decode failed\n");
            return AVERROR_INVALIDDATA;
        }

        ctx->twopass_stats.sz      = decode_size;
        enccfg.rc_twopass_stats_in = ctx->twopass_stats;
    }

    /* 0-3: For non-zero values the encoder increasingly optimizes for reduced
       complexity playback on low powered devices at the expense of encode
       quality. */
   if (avctx->profile != FF_PROFILE_UNKNOWN)
       enccfg.g_profile = avctx->profile;

    enccfg.g_error_resilient = ctx->error_resilient || ctx->flags & VP8F_ERROR_RESILIENT;

    dump_enc_cfg(avctx, &enccfg);
    /* Construct Encoder Context */
    res = vpx_codec_enc_init(&ctx->encoder, iface, &enccfg, flags);
    if (res != VPX_CODEC_OK) {
        log_encoder_error(avctx, "Failed to initialize encoder");
        return AVERROR(EINVAL);
    }

    if (ctx->is_alpha) {
        enccfg_alpha = enccfg;
        res = vpx_codec_enc_init(&ctx->encoder_alpha, iface, &enccfg_alpha, flags);
        if (res != VPX_CODEC_OK) {
            log_encoder_error(avctx, "Failed to initialize alpha encoder");
            return AVERROR(EINVAL);
        }
    }

    //codec control failures are currently treated only as warnings
    av_log(avctx, AV_LOG_DEBUG, "vpx_codec_control\n");
    if (ctx->cpu_used != INT_MIN)
        codecctl_int(avctx, VP8E_SET_CPUUSED,          ctx->cpu_used);
    if (ctx->flags & VP8F_AUTO_ALT_REF)
        ctx->auto_alt_ref = 1;
    if (ctx->auto_alt_ref >= 0)
        codecctl_int(avctx, VP8E_SET_ENABLEAUTOALTREF, ctx->auto_alt_ref);
    if (ctx->arnr_max_frames >= 0)
        codecctl_int(avctx, VP8E_SET_ARNR_MAXFRAMES,   ctx->arnr_max_frames);
    if (ctx->arnr_strength >= 0)
        codecctl_int(avctx, VP8E_SET_ARNR_STRENGTH,    ctx->arnr_strength);
    if (ctx->arnr_type >= 0)
        codecctl_int(avctx, VP8E_SET_ARNR_TYPE,        ctx->arnr_type);
    codecctl_int(avctx, VP8E_SET_NOISE_SENSITIVITY, avctx->noise_reduction);
    if (avctx->codec_id == AV_CODEC_ID_VP8)
        codecctl_int(avctx, VP8E_SET_TOKEN_PARTITIONS,  av_log2(avctx->slices));
    codecctl_int(avctx, VP8E_SET_STATIC_THRESHOLD,  avctx->mb_threshold);
    codecctl_int(avctx, VP8E_SET_CQ_LEVEL,          ctx->crf);
    if (ctx->max_intra_rate >= 0)
        codecctl_int(avctx, VP8E_SET_MAX_INTRA_BITRATE_PCT, ctx->max_intra_rate);

#if CONFIG_LIBVPX_VP9_ENCODER
    if (avctx->codec_id == AV_CODEC_ID_VP9) {
        if (ctx->lossless >= 0)
            codecctl_int(avctx, VP9E_SET_LOSSLESS, ctx->lossless);
        if (ctx->tile_columns >= 0)
            codecctl_int(avctx, VP9E_SET_TILE_COLUMNS, ctx->tile_columns);
        if (ctx->tile_rows >= 0)
            codecctl_int(avctx, VP9E_SET_TILE_ROWS, ctx->tile_rows);
        if (ctx->frame_parallel >= 0)
            codecctl_int(avctx, VP9E_SET_FRAME_PARALLEL_DECODING, ctx->frame_parallel);
    }
#endif

    av_log(avctx, AV_LOG_DEBUG, "Using deadline: %d\n", ctx->deadline);

    //provide dummy value to initialize wrapper, values will be updated each _encode()
    vpx_img_wrap(&ctx->rawimg, VPX_IMG_FMT_I420, avctx->width, avctx->height, 1,
                 (unsigned char*)1);

    if (ctx->is_alpha)
        vpx_img_wrap(&ctx->rawimg_alpha, VPX_IMG_FMT_I420, avctx->width, avctx->height, 1,
                     (unsigned char*)1);

    avctx->coded_frame = av_frame_alloc();
    if (!avctx->coded_frame) {
        av_log(avctx, AV_LOG_ERROR, "Error allocating coded frame\n");
        vp8_free(avctx);
        return AVERROR(ENOMEM);
    }
    return 0;
}

static inline void cx_pktcpy(struct FrameListData *dst,
                             const struct vpx_codec_cx_pkt *src,
                             const struct vpx_codec_cx_pkt *src_alpha,
                             VP8Context *ctx)
{
    dst->pts      = src->data.frame.pts;
    dst->duration = src->data.frame.duration;
    dst->flags    = src->data.frame.flags;
    dst->sz       = src->data.frame.sz;
    dst->buf      = src->data.frame.buf;
    dst->have_sse = 0;
    /* For alt-ref frame, don't store PSNR or increment frame_number */
    if (!(dst->flags & VPX_FRAME_IS_INVISIBLE)) {
        dst->frame_number = ++ctx->frame_number;
        dst->have_sse = ctx->have_sse;
        if (ctx->have_sse) {
            /* associate last-seen SSE to the frame. */
            /* Transfers ownership from ctx to dst. */
            /* WARNING! This makes the assumption that PSNR_PKT comes
               just before the frame it refers to! */
            memcpy(dst->sse, ctx->sse, sizeof(dst->sse));
            ctx->have_sse = 0;
        }
    } else {
        dst->frame_number = -1;   /* sanity marker */
    }
    if (src_alpha) {
        dst->buf_alpha = src_alpha->data.frame.buf;
        dst->sz_alpha = src_alpha->data.frame.sz;
    }
    else {
        dst->buf_alpha = NULL;
        dst->sz_alpha = 0;
    }
}

/**
 * Store coded frame information in format suitable for return from encode2().
 *
 * Write information from @a cx_frame to @a pkt
 * @return packet data size on success
 * @return a negative AVERROR on error
 */
static int storeframe(AVCodecContext *avctx, struct FrameListData *cx_frame,
                      AVPacket *pkt, AVFrame *coded_frame)
{
    int ret = ff_alloc_packet2(avctx, pkt, cx_frame->sz);
    uint8_t *side_data;
    if (ret >= 0) {
        memcpy(pkt->data, cx_frame->buf, pkt->size);
        pkt->pts = pkt->dts    = cx_frame->pts;
        coded_frame->pts       = cx_frame->pts;
        coded_frame->key_frame = !!(cx_frame->flags & VPX_FRAME_IS_KEY);

        if (coded_frame->key_frame) {
            coded_frame->pict_type = AV_PICTURE_TYPE_I;
            pkt->flags            |= AV_PKT_FLAG_KEY;
        } else
            coded_frame->pict_type = AV_PICTURE_TYPE_P;

        if (cx_frame->have_sse) {
            int i;
            /* Beware of the Y/U/V/all order! */
            coded_frame->error[0] = cx_frame->sse[1];
            coded_frame->error[1] = cx_frame->sse[2];
            coded_frame->error[2] = cx_frame->sse[3];
            coded_frame->error[3] = 0;    // alpha
            for (i = 0; i < 4; ++i) {
                avctx->error[i] += coded_frame->error[i];
            }
            cx_frame->have_sse = 0;
        }
        if (cx_frame->sz_alpha > 0) {
            side_data = av_packet_new_side_data(pkt,
                                                AV_PKT_DATA_MATROSKA_BLOCKADDITIONAL,
                                                cx_frame->sz_alpha + 8);
            if(side_data == NULL) {
                av_free_packet(pkt);
                av_free(pkt);
                return AVERROR(ENOMEM);
            }
            AV_WB64(side_data, 1);
            memcpy(side_data + 8, cx_frame->buf_alpha, cx_frame->sz_alpha);
        }
    } else {
        return ret;
    }
    return pkt->size;
}

/**
 * Queue multiple output frames from the encoder, returning the front-most.
 * In cases where vpx_codec_get_cx_data() returns more than 1 frame append
 * the frame queue. Return the head frame if available.
 * @return Stored frame size
 * @return AVERROR(EINVAL) on output size error
 * @return AVERROR(ENOMEM) on coded frame queue data allocation error
 */
static int queue_frames(AVCodecContext *avctx, AVPacket *pkt_out,
                        AVFrame *coded_frame)
{
    VP8Context *ctx = avctx->priv_data;
    const struct vpx_codec_cx_pkt *pkt;
    const struct vpx_codec_cx_pkt *pkt_alpha = NULL;
    const void *iter = NULL;
    const void *iter_alpha = NULL;
    int size = 0;

    if (ctx->coded_frame_list) {
        struct FrameListData *cx_frame = ctx->coded_frame_list;
        /* return the leading frame if we've already begun queueing */
        size = storeframe(avctx, cx_frame, pkt_out, coded_frame);
        if (size < 0)
            return size;
        ctx->coded_frame_list = cx_frame->next;
        free_coded_frame(cx_frame);
    }

    /* consume all available output from the encoder before returning. buffers
       are only good through the next vpx_codec call */
    while ((pkt = vpx_codec_get_cx_data(&ctx->encoder, &iter)) &&
            (!ctx->is_alpha ||
             (ctx->is_alpha && (pkt_alpha = vpx_codec_get_cx_data(&ctx->encoder_alpha, &iter_alpha))))) {
        switch (pkt->kind) {
        case VPX_CODEC_CX_FRAME_PKT:
            if (!size) {
                struct FrameListData cx_frame;

                /* avoid storing the frame when the list is empty and we haven't yet
                   provided a frame for output */
                av_assert0(!ctx->coded_frame_list);
                cx_pktcpy(&cx_frame, pkt, pkt_alpha, ctx);
                size = storeframe(avctx, &cx_frame, pkt_out, coded_frame);
                if (size < 0)
                    return size;
            } else {
                struct FrameListData *cx_frame =
                    av_malloc(sizeof(struct FrameListData));

                if (!cx_frame) {
                    av_log(avctx, AV_LOG_ERROR,
                           "Frame queue element alloc failed\n");
                    return AVERROR(ENOMEM);
                }
                cx_pktcpy(cx_frame, pkt, pkt_alpha, ctx);
                cx_frame->buf = av_malloc(cx_frame->sz);

                if (!cx_frame->buf) {
                    av_log(avctx, AV_LOG_ERROR,
                           "Data buffer alloc (%zu bytes) failed\n",
                           cx_frame->sz);
                    av_free(cx_frame);
                    return AVERROR(ENOMEM);
                }
                memcpy(cx_frame->buf, pkt->data.frame.buf, pkt->data.frame.sz);
                if (ctx->is_alpha) {
                    cx_frame->buf_alpha = av_malloc(cx_frame->sz_alpha);
                    if (!cx_frame->buf_alpha) {
                        av_log(avctx, AV_LOG_ERROR,
                               "Data buffer alloc (%zu bytes) failed\n",
                               cx_frame->sz_alpha);
                        av_free(cx_frame);
                        return AVERROR(ENOMEM);
                    }
                    memcpy(cx_frame->buf_alpha, pkt_alpha->data.frame.buf, pkt_alpha->data.frame.sz);
                }
                coded_frame_add(&ctx->coded_frame_list, cx_frame);
            }
            break;
        case VPX_CODEC_STATS_PKT: {
            struct vpx_fixed_buf *stats = &ctx->twopass_stats;
<<<<<<< HEAD
            stats->buf = av_realloc_f(stats->buf, 1,
                                      stats->sz + pkt->data.twopass_stats.sz);
            if (!stats->buf) {
=======
            int err;
            if ((err = av_reallocp(&stats->buf,
                                   stats->sz +
                                   pkt->data.twopass_stats.sz)) < 0) {
                stats->sz = 0;
>>>>>>> 9b8d11a7
                av_log(avctx, AV_LOG_ERROR, "Stat buffer realloc failed\n");
                return err;
            }
            memcpy((uint8_t*)stats->buf + stats->sz,
                   pkt->data.twopass_stats.buf, pkt->data.twopass_stats.sz);
            stats->sz += pkt->data.twopass_stats.sz;
            break;
        }
        case VPX_CODEC_PSNR_PKT:
            av_assert0(!ctx->have_sse);
            ctx->sse[0] = pkt->data.psnr.sse[0];
            ctx->sse[1] = pkt->data.psnr.sse[1];
            ctx->sse[2] = pkt->data.psnr.sse[2];
            ctx->sse[3] = pkt->data.psnr.sse[3];
            ctx->have_sse = 1;
            break;
        case VPX_CODEC_CUSTOM_PKT:
            //ignore unsupported/unrecognized packet types
            break;
        }
    }

    return size;
}

static int vp8_encode(AVCodecContext *avctx, AVPacket *pkt,
                      const AVFrame *frame, int *got_packet)
{
    VP8Context *ctx = avctx->priv_data;
    struct vpx_image *rawimg = NULL;
    struct vpx_image *rawimg_alpha = NULL;
    int64_t timestamp = 0;
    int res, coded_size;
    vpx_enc_frame_flags_t flags = 0;

    if (frame) {
        rawimg                      = &ctx->rawimg;
        rawimg->planes[VPX_PLANE_Y] = frame->data[0];
        rawimg->planes[VPX_PLANE_U] = frame->data[1];
        rawimg->planes[VPX_PLANE_V] = frame->data[2];
        rawimg->stride[VPX_PLANE_Y] = frame->linesize[0];
        rawimg->stride[VPX_PLANE_U] = frame->linesize[1];
        rawimg->stride[VPX_PLANE_V] = frame->linesize[2];
        if (ctx->is_alpha) {
            uint8_t *u_plane, *v_plane;
            rawimg_alpha = &ctx->rawimg_alpha;
            rawimg_alpha->planes[VPX_PLANE_Y] = frame->data[3];
            u_plane = av_malloc(frame->linesize[1] * frame->height);
            memset(u_plane, 0x80, frame->linesize[1] * frame->height);
            rawimg_alpha->planes[VPX_PLANE_U] = u_plane;
            v_plane = av_malloc(frame->linesize[2] * frame->height);
            memset(v_plane, 0x80, frame->linesize[2] * frame->height);
            rawimg_alpha->planes[VPX_PLANE_V] = v_plane;
            rawimg_alpha->stride[VPX_PLANE_Y] = frame->linesize[0];
            rawimg_alpha->stride[VPX_PLANE_U] = frame->linesize[1];
            rawimg_alpha->stride[VPX_PLANE_V] = frame->linesize[2];
        }
        timestamp                   = frame->pts;
        if (frame->pict_type == AV_PICTURE_TYPE_I)
            flags |= VPX_EFLAG_FORCE_KF;
    }

    res = vpx_codec_encode(&ctx->encoder, rawimg, timestamp,
                           avctx->ticks_per_frame, flags, ctx->deadline);
    if (res != VPX_CODEC_OK) {
        log_encoder_error(avctx, "Error encoding frame");
        return AVERROR_INVALIDDATA;
    }

    if (ctx->is_alpha) {
        res = vpx_codec_encode(&ctx->encoder_alpha, rawimg_alpha, timestamp,
                               avctx->ticks_per_frame, flags, ctx->deadline);
        if (res != VPX_CODEC_OK) {
            log_encoder_error(avctx, "Error encoding alpha frame");
            return AVERROR_INVALIDDATA;
        }
    }

    coded_size = queue_frames(avctx, pkt, avctx->coded_frame);

    if (!frame && avctx->flags & CODEC_FLAG_PASS1) {
        unsigned int b64_size = AV_BASE64_SIZE(ctx->twopass_stats.sz);

        avctx->stats_out = av_malloc(b64_size);
        if (!avctx->stats_out) {
            av_log(avctx, AV_LOG_ERROR, "Stat buffer alloc (%d bytes) failed\n",
                   b64_size);
            return AVERROR(ENOMEM);
        }
        av_base64_encode(avctx->stats_out, b64_size, ctx->twopass_stats.buf,
                         ctx->twopass_stats.sz);
    }

    if (rawimg_alpha) {
        av_free(rawimg_alpha->planes[VPX_PLANE_U]);
        av_free(rawimg_alpha->planes[VPX_PLANE_V]);
    }

    *got_packet = !!coded_size;
    return 0;
}

#define OFFSET(x) offsetof(VP8Context, x)
#define VE AV_OPT_FLAG_VIDEO_PARAM | AV_OPT_FLAG_ENCODING_PARAM

#ifndef VPX_ERROR_RESILIENT_DEFAULT
#define VPX_ERROR_RESILIENT_DEFAULT 1
#define VPX_ERROR_RESILIENT_PARTITIONS 2
#endif

#define COMMON_OPTIONS \
    { "cpu-used",        "Quality/Speed ratio modifier",           OFFSET(cpu_used),        AV_OPT_TYPE_INT, {.i64 = INT_MIN}, INT_MIN, INT_MAX, VE}, \
    { "auto-alt-ref",    "Enable use of alternate reference " \
                         "frames (2-pass only)",                   OFFSET(auto_alt_ref),    AV_OPT_TYPE_INT, {.i64 = -1},      -1,      1,       VE}, \
    { "lag-in-frames",   "Number of frames to look ahead for " \
                         "alternate reference frame selection",    OFFSET(lag_in_frames),   AV_OPT_TYPE_INT, {.i64 = -1},      -1,      INT_MAX, VE}, \
    { "arnr-maxframes",  "altref noise reduction max frame count", OFFSET(arnr_max_frames), AV_OPT_TYPE_INT, {.i64 = -1},      -1,      INT_MAX, VE}, \
    { "arnr-strength",   "altref noise reduction filter strength", OFFSET(arnr_strength),   AV_OPT_TYPE_INT, {.i64 = -1},      -1,      INT_MAX, VE}, \
    { "arnr-type",       "altref noise reduction filter type",     OFFSET(arnr_type),       AV_OPT_TYPE_INT, {.i64 = -1},      -1,      INT_MAX, VE, "arnr_type"}, \
    { "backward",        NULL, 0, AV_OPT_TYPE_CONST, {.i64 = 1}, 0, 0, VE, "arnr_type" }, \
    { "forward",         NULL, 0, AV_OPT_TYPE_CONST, {.i64 = 2}, 0, 0, VE, "arnr_type" }, \
    { "centered",        NULL, 0, AV_OPT_TYPE_CONST, {.i64 = 3}, 0, 0, VE, "arnr_type" }, \
    { "deadline",        "Time to spend encoding, in microseconds.", OFFSET(deadline),      AV_OPT_TYPE_INT, {.i64 = VPX_DL_GOOD_QUALITY}, INT_MIN, INT_MAX, VE, "quality"}, \
    { "best",            NULL, 0, AV_OPT_TYPE_CONST, {.i64 = VPX_DL_BEST_QUALITY}, 0, 0, VE, "quality"}, \
    { "good",            NULL, 0, AV_OPT_TYPE_CONST, {.i64 = VPX_DL_GOOD_QUALITY}, 0, 0, VE, "quality"}, \
    { "realtime",        NULL, 0, AV_OPT_TYPE_CONST, {.i64 = VPX_DL_REALTIME},     0, 0, VE, "quality"}, \
    { "error-resilient", "Error resilience configuration", OFFSET(error_resilient), AV_OPT_TYPE_FLAGS, {.i64 = 0}, INT_MIN, INT_MAX, VE, "er"}, \
    { "max-intra-rate",  "Maximum I-frame bitrate (pct) 0=unlimited",  OFFSET(max_intra_rate),  AV_OPT_TYPE_INT,  {.i64 = -1}, -1,      INT_MAX, VE}, \
    { "default",         "Improve resiliency against losses of whole frames", 0, AV_OPT_TYPE_CONST, {.i64 = VPX_ERROR_RESILIENT_DEFAULT}, 0, 0, VE, "er"}, \
    { "partitions",      "The frame partitions are independently decodable " \
                         "by the bool decoder, meaning that partitions can be decoded even " \
                         "though earlier partitions have been lost. Note that intra predicition" \
                         " is still done over the partition boundary.",       0, AV_OPT_TYPE_CONST, {.i64 = VPX_ERROR_RESILIENT_PARTITIONS}, 0, 0, VE, "er"}, \
    { "crf",              "Select the quality for constant quality mode", offsetof(VP8Context, crf), AV_OPT_TYPE_INT, {.i64 = 0}, 0, 63, VE }, \

#define LEGACY_OPTIONS \
    {"speed", "", offsetof(VP8Context, cpu_used), AV_OPT_TYPE_INT, {.i64 = 1}, -16, 16, VE}, \
    {"quality", "", offsetof(VP8Context, deadline), AV_OPT_TYPE_INT, {.i64 = VPX_DL_GOOD_QUALITY}, INT_MIN, INT_MAX, VE, "quality"}, \
    {"vp8flags", "", offsetof(VP8Context, flags), FF_OPT_TYPE_FLAGS, {.i64 = 0}, 0, UINT_MAX, VE, "flags"}, \
    {"error_resilient", "enable error resilience", 0, FF_OPT_TYPE_CONST, {.dbl = VP8F_ERROR_RESILIENT}, INT_MIN, INT_MAX, VE, "flags"}, \
    {"altref", "enable use of alternate reference frames (VP8/2-pass only)", 0, FF_OPT_TYPE_CONST, {.dbl = VP8F_AUTO_ALT_REF}, INT_MIN, INT_MAX, VE, "flags"}, \
    {"arnr_max_frames", "altref noise reduction max frame count", offsetof(VP8Context, arnr_max_frames), AV_OPT_TYPE_INT, {.i64 = 0}, 0, 15, VE}, \
    {"arnr_strength", "altref noise reduction filter strength", offsetof(VP8Context, arnr_strength), AV_OPT_TYPE_INT, {.i64 = 3}, 0, 6, VE}, \
    {"arnr_type", "altref noise reduction filter type", offsetof(VP8Context, arnr_type), AV_OPT_TYPE_INT, {.i64 = 3}, 1, 3, VE}, \
    {"rc_lookahead", "Number of frames to look ahead for alternate reference frame selection", offsetof(VP8Context, lag_in_frames), AV_OPT_TYPE_INT, {.i64 = 25}, 0, 25, VE}, \

#if CONFIG_LIBVPX_VP8_ENCODER
static const AVOption vp8_options[] = {
    COMMON_OPTIONS
    LEGACY_OPTIONS
    { NULL }
};
#endif

#if CONFIG_LIBVPX_VP9_ENCODER
static const AVOption vp9_options[] = {
    COMMON_OPTIONS
    { "lossless",        "Lossless mode",                               OFFSET(lossless),        AV_OPT_TYPE_INT, {.i64 = -1}, -1, 1, VE},
    { "tile-columns",    "Number of tile columns to use, log2",         OFFSET(tile_columns),    AV_OPT_TYPE_INT, {.i64 = -1}, -1, 6, VE},
    { "tile-rows",       "Number of tile rows to use, log2",            OFFSET(tile_rows),       AV_OPT_TYPE_INT, {.i64 = -1}, -1, 2, VE},
    { "frame-parallel",  "Enable frame parallel decodability features", OFFSET(frame_parallel),  AV_OPT_TYPE_INT, {.i64 = -1}, -1, 1, VE},
    LEGACY_OPTIONS
    { NULL }
};
#endif

#undef COMMON_OPTIONS
#undef LEGACY_OPTIONS

static const AVCodecDefault defaults[] = {
    { "qmin",             "-1" },
    { "qmax",             "-1" },
    { "g",                "-1" },
    { "keyint_min",       "-1" },
    { NULL },
};

#if CONFIG_LIBVPX_VP8_ENCODER
static av_cold int vp8_init(AVCodecContext *avctx)
{
    return vpx_init(avctx, &vpx_codec_vp8_cx_algo);
}

static const AVClass class_vp8 = {
    .class_name = "libvpx-vp8 encoder",
    .item_name  = av_default_item_name,
    .option     = vp8_options,
    .version    = LIBAVUTIL_VERSION_INT,
};

AVCodec ff_libvpx_vp8_encoder = {
    .name           = "libvpx",
    .long_name      = NULL_IF_CONFIG_SMALL("libvpx VP8"),
    .type           = AVMEDIA_TYPE_VIDEO,
    .id             = AV_CODEC_ID_VP8,
    .priv_data_size = sizeof(VP8Context),
    .init           = vp8_init,
    .encode2        = vp8_encode,
    .close          = vp8_free,
    .capabilities   = CODEC_CAP_DELAY | CODEC_CAP_AUTO_THREADS,
    .pix_fmts       = (const enum AVPixelFormat[]){ AV_PIX_FMT_YUV420P, AV_PIX_FMT_YUVA420P, AV_PIX_FMT_NONE },
    .priv_class     = &class_vp8,
    .defaults       = defaults,
};
#endif /* CONFIG_LIBVPX_VP8_ENCODER */

#if CONFIG_LIBVPX_VP9_ENCODER
static av_cold int vp9_init(AVCodecContext *avctx)
{
    int ret;
    if ((ret = ff_vp9_check_experimental(avctx)))
        return ret;
    return vpx_init(avctx, &vpx_codec_vp9_cx_algo);
}

static const AVClass class_vp9 = {
    .class_name = "libvpx-vp9 encoder",
    .item_name  = av_default_item_name,
    .option     = vp9_options,
    .version    = LIBAVUTIL_VERSION_INT,
};

AVCodec ff_libvpx_vp9_encoder = {
    .name           = "libvpx-vp9",
    .long_name      = NULL_IF_CONFIG_SMALL("libvpx VP9"),
    .type           = AVMEDIA_TYPE_VIDEO,
    .id             = AV_CODEC_ID_VP9,
    .priv_data_size = sizeof(VP8Context),
    .init           = vp9_init,
    .encode2        = vp8_encode,
    .close          = vp8_free,
    .capabilities   = CODEC_CAP_DELAY | CODEC_CAP_AUTO_THREADS,
    .pix_fmts       = (const enum AVPixelFormat[]){ AV_PIX_FMT_YUV420P, AV_PIX_FMT_NONE },
    .priv_class     = &class_vp9,
    .defaults       = defaults,
};
#endif /* CONFIG_LIBVPX_VP9_ENCODER */<|MERGE_RESOLUTION|>--- conflicted
+++ resolved
@@ -638,17 +638,11 @@
             break;
         case VPX_CODEC_STATS_PKT: {
             struct vpx_fixed_buf *stats = &ctx->twopass_stats;
-<<<<<<< HEAD
-            stats->buf = av_realloc_f(stats->buf, 1,
-                                      stats->sz + pkt->data.twopass_stats.sz);
-            if (!stats->buf) {
-=======
             int err;
             if ((err = av_reallocp(&stats->buf,
                                    stats->sz +
                                    pkt->data.twopass_stats.sz)) < 0) {
                 stats->sz = 0;
->>>>>>> 9b8d11a7
                 av_log(avctx, AV_LOG_ERROR, "Stat buffer realloc failed\n");
                 return err;
             }
