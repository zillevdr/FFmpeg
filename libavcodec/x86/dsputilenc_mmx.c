/*
 * MMX optimized DSP utils
 * Copyright (c) 2000, 2001 Fabrice Bellard
 * Copyright (c) 2002-2004 Michael Niedermayer <michaelni@gmx.at>
 *
 * MMX optimization by Nick Kurshev <nickols_k@mail.ru>
 *
 * This file is part of FFmpeg.
 *
 * FFmpeg is free software; you can redistribute it and/or
 * modify it under the terms of the GNU Lesser General Public
 * License as published by the Free Software Foundation; either
 * version 2.1 of the License, or (at your option) any later version.
 *
 * FFmpeg is distributed in the hope that it will be useful,
 * but WITHOUT ANY WARRANTY; without even the implied warranty of
 * MERCHANTABILITY or FITNESS FOR A PARTICULAR PURPOSE.  See the GNU
 * Lesser General Public License for more details.
 *
 * You should have received a copy of the GNU Lesser General Public
 * License along with FFmpeg; if not, write to the Free Software
 * Foundation, Inc., 51 Franklin Street, Fifth Floor, Boston, MA 02110-1301 USA
 */

#include "libavutil/attributes.h"
#include "libavutil/cpu.h"
#include "libavutil/x86/asm.h"
#include "libavutil/x86/cpu.h"
#include "libavcodec/dsputil.h"
#include "libavcodec/mpegvideo.h"
#include "dsputil_x86.h"

<<<<<<< HEAD
void ff_get_pixels_mmx(int16_t *block, const uint8_t *pixels, int line_size);
void ff_get_pixels_sse2(int16_t *block, const uint8_t *pixels, int line_size);
void ff_diff_pixels_mmx(int16_t *block, const uint8_t *s1, const uint8_t *s2,
                        int stride);
void ff_diff_pixels_sse2(int16_t *block, const uint8_t *s1, const uint8_t *s2,
                         int stride);
int ff_sum_abs_dctelem_mmx(int16_t *block);
int ff_sum_abs_dctelem_mmxext(int16_t *block);
int ff_sum_abs_dctelem_sse2(int16_t *block);
int ff_sum_abs_dctelem_ssse3(int16_t *block);
int ff_sse8_mmx(MpegEncContext *v, uint8_t *pix1, uint8_t *pix2,
                int line_size, int h);
int ff_sse16_mmx(MpegEncContext *v, uint8_t *pix1, uint8_t *pix2,
                 int line_size, int h);
int ff_sse16_sse2(MpegEncContext *v, uint8_t *pix1, uint8_t *pix2,
                  int line_size, int h);
int ff_hf_noise8_mmx(uint8_t *pix1, int lsize, int h);
int ff_hf_noise16_mmx(uint8_t *pix1, int lsize, int h);

#define hadamard_func(cpu)                                              \
    int ff_hadamard8_diff_ ## cpu(MpegEncContext *s, uint8_t *src1,     \
                                  uint8_t *src2, int stride, int h);    \
    int ff_hadamard8_diff16_ ## cpu(MpegEncContext *s, uint8_t *src1,   \
                                    uint8_t *src2, int stride, int h);
=======
#if HAVE_INLINE_ASM

static int sse8_mmx(MpegEncContext *v, uint8_t *pix1, uint8_t *pix2,
                    int line_size, int h)
{
    int tmp;

    __asm__ volatile (
        "movl         %4, %%ecx          \n"
        "shr          $1, %%ecx          \n"
        "pxor      %%mm0, %%mm0          \n" /* mm0 = 0 */
        "pxor      %%mm7, %%mm7          \n" /* mm7 holds the sum */
        "1:                              \n"
        "movq       (%0), %%mm1          \n" /* mm1 = pix1[0][0 - 7] */
        "movq       (%1), %%mm2          \n" /* mm2 = pix2[0][0 - 7] */
        "movq   (%0, %3), %%mm3          \n" /* mm3 = pix1[1][0 - 7] */
        "movq   (%1, %3), %%mm4          \n" /* mm4 = pix2[1][0 - 7] */

        /* todo: mm1-mm2, mm3-mm4 */
        /* algo: subtract mm1 from mm2 with saturation and vice versa */
        /*       OR the results to get absolute difference */
        "movq      %%mm1, %%mm5          \n"
        "movq      %%mm3, %%mm6          \n"
        "psubusb   %%mm2, %%mm1          \n"
        "psubusb   %%mm4, %%mm3          \n"
        "psubusb   %%mm5, %%mm2          \n"
        "psubusb   %%mm6, %%mm4          \n"

        "por       %%mm1, %%mm2          \n"
        "por       %%mm3, %%mm4          \n"

        /* now convert to 16-bit vectors so we can square them */
        "movq      %%mm2, %%mm1          \n"
        "movq      %%mm4, %%mm3          \n"

        "punpckhbw %%mm0, %%mm2          \n"
        "punpckhbw %%mm0, %%mm4          \n"
        "punpcklbw %%mm0, %%mm1          \n" /* mm1 now spread over (mm1, mm2) */
        "punpcklbw %%mm0, %%mm3          \n" /* mm4 now spread over (mm3, mm4) */

        "pmaddwd   %%mm2, %%mm2          \n"
        "pmaddwd   %%mm4, %%mm4          \n"
        "pmaddwd   %%mm1, %%mm1          \n"
        "pmaddwd   %%mm3, %%mm3          \n"

        "lea (%0, %3, 2), %0             \n" /* pix1 += 2 * line_size */
        "lea (%1, %3, 2), %1             \n" /* pix2 += 2 * line_size */

        "paddd     %%mm2, %%mm1          \n"
        "paddd     %%mm4, %%mm3          \n"
        "paddd     %%mm1, %%mm7          \n"
        "paddd     %%mm3, %%mm7          \n"

        "decl      %%ecx                 \n"
        "jnz       1b                    \n"

        "movq      %%mm7, %%mm1          \n"
        "psrlq       $32, %%mm7          \n" /* shift hi dword to lo */
        "paddd     %%mm7, %%mm1          \n"
        "movd      %%mm1, %2             \n"
        : "+r" (pix1), "+r" (pix2), "=r" (tmp)
        : "r" ((x86_reg) line_size), "m" (h)
        : "%ecx");

    return tmp;
}

static int sse16_mmx(MpegEncContext *v, uint8_t *pix1, uint8_t *pix2,
                     int line_size, int h)
{
    int tmp;

    __asm__ volatile (
        "movl %4, %%ecx\n"
        "pxor %%mm0, %%mm0\n"    /* mm0 = 0 */
        "pxor %%mm7, %%mm7\n"    /* mm7 holds the sum */
        "1:\n"
        "movq (%0), %%mm1\n"     /* mm1 = pix1[0 -  7] */
        "movq (%1), %%mm2\n"     /* mm2 = pix2[0 -  7] */
        "movq 8(%0), %%mm3\n"    /* mm3 = pix1[8 - 15] */
        "movq 8(%1), %%mm4\n"    /* mm4 = pix2[8 - 15] */

        /* todo: mm1-mm2, mm3-mm4 */
        /* algo: subtract mm1 from mm2 with saturation and vice versa */
        /*       OR the results to get absolute difference */
        "movq %%mm1, %%mm5\n"
        "movq %%mm3, %%mm6\n"
        "psubusb %%mm2, %%mm1\n"
        "psubusb %%mm4, %%mm3\n"
        "psubusb %%mm5, %%mm2\n"
        "psubusb %%mm6, %%mm4\n"

        "por %%mm1, %%mm2\n"
        "por %%mm3, %%mm4\n"

        /* now convert to 16-bit vectors so we can square them */
        "movq %%mm2, %%mm1\n"
        "movq %%mm4, %%mm3\n"

        "punpckhbw %%mm0, %%mm2\n"
        "punpckhbw %%mm0, %%mm4\n"
        "punpcklbw %%mm0, %%mm1\n" /* mm1 now spread over (mm1, mm2) */
        "punpcklbw %%mm0, %%mm3\n" /* mm4 now spread over (mm3, mm4) */

        "pmaddwd %%mm2, %%mm2\n"
        "pmaddwd %%mm4, %%mm4\n"
        "pmaddwd %%mm1, %%mm1\n"
        "pmaddwd %%mm3, %%mm3\n"

        "add %3, %0\n"
        "add %3, %1\n"

        "paddd %%mm2, %%mm1\n"
        "paddd %%mm4, %%mm3\n"
        "paddd %%mm1, %%mm7\n"
        "paddd %%mm3, %%mm7\n"

        "decl %%ecx\n"
        "jnz 1b\n"

        "movq %%mm7, %%mm1\n"
        "psrlq $32, %%mm7\n"    /* shift hi dword to lo */
        "paddd %%mm7, %%mm1\n"
        "movd %%mm1, %2\n"
        : "+r" (pix1), "+r" (pix2), "=r" (tmp)
        : "r" ((x86_reg) line_size), "m" (h)
        : "%ecx");

    return tmp;
}

static int hf_noise8_mmx(uint8_t *pix1, int line_size, int h)
{
    int tmp;

    __asm__ volatile (
        "movl %3, %%ecx\n"
        "pxor %%mm7, %%mm7\n"
        "pxor %%mm6, %%mm6\n"

        "movq (%0), %%mm0\n"
        "movq %%mm0, %%mm1\n"
        "psllq $8, %%mm0\n"
        "psrlq $8, %%mm1\n"
        "psrlq $8, %%mm0\n"
        "movq %%mm0, %%mm2\n"
        "movq %%mm1, %%mm3\n"
        "punpcklbw %%mm7, %%mm0\n"
        "punpcklbw %%mm7, %%mm1\n"
        "punpckhbw %%mm7, %%mm2\n"
        "punpckhbw %%mm7, %%mm3\n"
        "psubw %%mm1, %%mm0\n"
        "psubw %%mm3, %%mm2\n"

        "add %2, %0\n"

        "movq (%0), %%mm4\n"
        "movq %%mm4, %%mm1\n"
        "psllq $8, %%mm4\n"
        "psrlq $8, %%mm1\n"
        "psrlq $8, %%mm4\n"
        "movq %%mm4, %%mm5\n"
        "movq %%mm1, %%mm3\n"
        "punpcklbw %%mm7, %%mm4\n"
        "punpcklbw %%mm7, %%mm1\n"
        "punpckhbw %%mm7, %%mm5\n"
        "punpckhbw %%mm7, %%mm3\n"
        "psubw %%mm1, %%mm4\n"
        "psubw %%mm3, %%mm5\n"
        "psubw %%mm4, %%mm0\n"
        "psubw %%mm5, %%mm2\n"
        "pxor %%mm3, %%mm3\n"
        "pxor %%mm1, %%mm1\n"
        "pcmpgtw %%mm0, %%mm3\n\t"
        "pcmpgtw %%mm2, %%mm1\n\t"
        "pxor %%mm3, %%mm0\n"
        "pxor %%mm1, %%mm2\n"
        "psubw %%mm3, %%mm0\n"
        "psubw %%mm1, %%mm2\n"
        "paddw %%mm0, %%mm2\n"
        "paddw %%mm2, %%mm6\n"

        "add %2, %0\n"
        "1:\n"

        "movq (%0), %%mm0\n"
        "movq %%mm0, %%mm1\n"
        "psllq $8, %%mm0\n"
        "psrlq $8, %%mm1\n"
        "psrlq $8, %%mm0\n"
        "movq %%mm0, %%mm2\n"
        "movq %%mm1, %%mm3\n"
        "punpcklbw %%mm7, %%mm0\n"
        "punpcklbw %%mm7, %%mm1\n"
        "punpckhbw %%mm7, %%mm2\n"
        "punpckhbw %%mm7, %%mm3\n"
        "psubw %%mm1, %%mm0\n"
        "psubw %%mm3, %%mm2\n"
        "psubw %%mm0, %%mm4\n"
        "psubw %%mm2, %%mm5\n"
        "pxor  %%mm3, %%mm3\n"
        "pxor  %%mm1, %%mm1\n"
        "pcmpgtw %%mm4, %%mm3\n\t"
        "pcmpgtw %%mm5, %%mm1\n\t"
        "pxor  %%mm3, %%mm4\n"
        "pxor  %%mm1, %%mm5\n"
        "psubw %%mm3, %%mm4\n"
        "psubw %%mm1, %%mm5\n"
        "paddw %%mm4, %%mm5\n"
        "paddw %%mm5, %%mm6\n"

        "add %2, %0\n"

        "movq (%0), %%mm4\n"
        "movq      %%mm4, %%mm1\n"
        "psllq $8, %%mm4\n"
        "psrlq $8, %%mm1\n"
        "psrlq $8, %%mm4\n"
        "movq      %%mm4, %%mm5\n"
        "movq      %%mm1, %%mm3\n"
        "punpcklbw %%mm7, %%mm4\n"
        "punpcklbw %%mm7, %%mm1\n"
        "punpckhbw %%mm7, %%mm5\n"
        "punpckhbw %%mm7, %%mm3\n"
        "psubw     %%mm1, %%mm4\n"
        "psubw     %%mm3, %%mm5\n"
        "psubw     %%mm4, %%mm0\n"
        "psubw     %%mm5, %%mm2\n"
        "pxor      %%mm3, %%mm3\n"
        "pxor      %%mm1, %%mm1\n"
        "pcmpgtw   %%mm0, %%mm3\n\t"
        "pcmpgtw   %%mm2, %%mm1\n\t"
        "pxor      %%mm3, %%mm0\n"
        "pxor      %%mm1, %%mm2\n"
        "psubw     %%mm3, %%mm0\n"
        "psubw     %%mm1, %%mm2\n"
        "paddw     %%mm0, %%mm2\n"
        "paddw     %%mm2, %%mm6\n"

        "add  %2, %0\n"
        "subl $2, %%ecx\n"
        " jnz 1b\n"

        "movq      %%mm6, %%mm0\n"
        "punpcklwd %%mm7, %%mm0\n"
        "punpckhwd %%mm7, %%mm6\n"
        "paddd     %%mm0, %%mm6\n"

        "movq  %%mm6, %%mm0\n"
        "psrlq $32,   %%mm6\n"
        "paddd %%mm6, %%mm0\n"
        "movd  %%mm0, %1\n"
        : "+r" (pix1), "=r" (tmp)
        : "r" ((x86_reg) line_size), "g" (h - 2)
        : "%ecx");

    return tmp;
}

static int hf_noise16_mmx(uint8_t *pix1, int line_size, int h)
{
    int tmp;
    uint8_t *pix = pix1;

    __asm__ volatile (
        "movl %3, %%ecx\n"
        "pxor %%mm7, %%mm7\n"
        "pxor %%mm6, %%mm6\n"

        "movq (%0), %%mm0\n"
        "movq 1(%0), %%mm1\n"
        "movq %%mm0, %%mm2\n"
        "movq %%mm1, %%mm3\n"
        "punpcklbw %%mm7, %%mm0\n"
        "punpcklbw %%mm7, %%mm1\n"
        "punpckhbw %%mm7, %%mm2\n"
        "punpckhbw %%mm7, %%mm3\n"
        "psubw %%mm1, %%mm0\n"
        "psubw %%mm3, %%mm2\n"

        "add %2, %0\n"

        "movq (%0), %%mm4\n"
        "movq 1(%0), %%mm1\n"
        "movq %%mm4, %%mm5\n"
        "movq %%mm1, %%mm3\n"
        "punpcklbw %%mm7, %%mm4\n"
        "punpcklbw %%mm7, %%mm1\n"
        "punpckhbw %%mm7, %%mm5\n"
        "punpckhbw %%mm7, %%mm3\n"
        "psubw %%mm1, %%mm4\n"
        "psubw %%mm3, %%mm5\n"
        "psubw %%mm4, %%mm0\n"
        "psubw %%mm5, %%mm2\n"
        "pxor %%mm3, %%mm3\n"
        "pxor %%mm1, %%mm1\n"
        "pcmpgtw %%mm0, %%mm3\n\t"
        "pcmpgtw %%mm2, %%mm1\n\t"
        "pxor %%mm3, %%mm0\n"
        "pxor %%mm1, %%mm2\n"
        "psubw %%mm3, %%mm0\n"
        "psubw %%mm1, %%mm2\n"
        "paddw %%mm0, %%mm2\n"
        "paddw %%mm2, %%mm6\n"

        "add %2, %0\n"
        "1:\n"

        "movq (%0), %%mm0\n"
        "movq 1(%0), %%mm1\n"
        "movq %%mm0, %%mm2\n"
        "movq %%mm1, %%mm3\n"
        "punpcklbw %%mm7, %%mm0\n"
        "punpcklbw %%mm7, %%mm1\n"
        "punpckhbw %%mm7, %%mm2\n"
        "punpckhbw %%mm7, %%mm3\n"
        "psubw %%mm1, %%mm0\n"
        "psubw %%mm3, %%mm2\n"
        "psubw %%mm0, %%mm4\n"
        "psubw %%mm2, %%mm5\n"
        "pxor %%mm3, %%mm3\n"
        "pxor %%mm1, %%mm1\n"
        "pcmpgtw %%mm4, %%mm3\n\t"
        "pcmpgtw %%mm5, %%mm1\n\t"
        "pxor %%mm3, %%mm4\n"
        "pxor %%mm1, %%mm5\n"
        "psubw %%mm3, %%mm4\n"
        "psubw %%mm1, %%mm5\n"
        "paddw %%mm4, %%mm5\n"
        "paddw %%mm5, %%mm6\n"

        "add %2, %0\n"

        "movq (%0), %%mm4\n"
        "movq 1(%0), %%mm1\n"
        "movq %%mm4, %%mm5\n"
        "movq %%mm1, %%mm3\n"
        "punpcklbw %%mm7, %%mm4\n"
        "punpcklbw %%mm7, %%mm1\n"
        "punpckhbw %%mm7, %%mm5\n"
        "punpckhbw %%mm7, %%mm3\n"
        "psubw %%mm1, %%mm4\n"
        "psubw %%mm3, %%mm5\n"
        "psubw %%mm4, %%mm0\n"
        "psubw %%mm5, %%mm2\n"
        "pxor %%mm3, %%mm3\n"
        "pxor %%mm1, %%mm1\n"
        "pcmpgtw %%mm0, %%mm3\n\t"
        "pcmpgtw %%mm2, %%mm1\n\t"
        "pxor %%mm3, %%mm0\n"
        "pxor %%mm1, %%mm2\n"
        "psubw %%mm3, %%mm0\n"
        "psubw %%mm1, %%mm2\n"
        "paddw %%mm0, %%mm2\n"
        "paddw %%mm2, %%mm6\n"

        "add %2, %0\n"
        "subl $2, %%ecx\n"
        " jnz 1b\n"

        "movq %%mm6, %%mm0\n"
        "punpcklwd %%mm7, %%mm0\n"
        "punpckhwd %%mm7, %%mm6\n"
        "paddd %%mm0, %%mm6\n"
>>>>>>> f46bb608

hadamard_func(mmx)
hadamard_func(mmxext)
hadamard_func(sse2)
hadamard_func(ssse3)

#if HAVE_YASM

static int nsse16_mmx(MpegEncContext *c, uint8_t *pix1, uint8_t *pix2,
                      int line_size, int h)
{
    int score1, score2;

    if (c)
        score1 = c->dsp.sse[0](c, pix1, pix2, line_size, h);
    else
        score1 = ff_sse16_mmx(c, pix1, pix2, line_size, h);
    score2 = ff_hf_noise16_mmx(pix1, line_size, h) + ff_hf_noise8_mmx(pix1+8, line_size, h)
           - ff_hf_noise16_mmx(pix2, line_size, h) - ff_hf_noise8_mmx(pix2+8, line_size, h);

    if (c)
        return score1 + FFABS(score2) * c->avctx->nsse_weight;
    else
        return score1 + FFABS(score2) * 8;
}

static int nsse8_mmx(MpegEncContext *c, uint8_t *pix1, uint8_t *pix2,
                     int line_size, int h)
{
    int score1 = ff_sse8_mmx(c, pix1, pix2, line_size, h);
    int score2 = ff_hf_noise8_mmx(pix1, line_size, h) -
                 ff_hf_noise8_mmx(pix2, line_size, h);

    if (c)
        return score1 + FFABS(score2) * c->avctx->nsse_weight;
    else
        return score1 + FFABS(score2) * 8;
}

#endif /* HAVE_YASM */

#if HAVE_INLINE_ASM

static int vsad_intra16_mmx(MpegEncContext *v, uint8_t *pix, uint8_t *dummy,
                            int line_size, int h)
{
    int tmp;

    av_assert2((((int) pix) & 7) == 0);
    av_assert2((line_size & 7) == 0);

#define SUM(in0, in1, out0, out1)               \
    "movq (%0), %%mm2\n"                        \
    "movq 8(%0), %%mm3\n"                       \
    "add %2,%0\n"                               \
    "movq %%mm2, " #out0 "\n"                   \
    "movq %%mm3, " #out1 "\n"                   \
    "psubusb " #in0 ", %%mm2\n"                 \
    "psubusb " #in1 ", %%mm3\n"                 \
    "psubusb " #out0 ", " #in0 "\n"             \
    "psubusb " #out1 ", " #in1 "\n"             \
    "por %%mm2, " #in0 "\n"                     \
    "por %%mm3, " #in1 "\n"                     \
    "movq " #in0 ", %%mm2\n"                    \
    "movq " #in1 ", %%mm3\n"                    \
    "punpcklbw %%mm7, " #in0 "\n"               \
    "punpcklbw %%mm7, " #in1 "\n"               \
    "punpckhbw %%mm7, %%mm2\n"                  \
    "punpckhbw %%mm7, %%mm3\n"                  \
    "paddw " #in1 ", " #in0 "\n"                \
    "paddw %%mm3, %%mm2\n"                      \
    "paddw %%mm2, " #in0 "\n"                   \
    "paddw " #in0 ", %%mm6\n"


    __asm__ volatile (
        "movl    %3, %%ecx\n"
        "pxor %%mm6, %%mm6\n"
        "pxor %%mm7, %%mm7\n"
        "movq  (%0), %%mm0\n"
        "movq 8(%0), %%mm1\n"
        "add %2, %0\n"
        "jmp 2f\n"
        "1:\n"

        SUM(%%mm4, %%mm5, %%mm0, %%mm1)
        "2:\n"
        SUM(%%mm0, %%mm1, %%mm4, %%mm5)

        "subl $2, %%ecx\n"
        "jnz 1b\n"

        "movq  %%mm6, %%mm0\n"
        "psrlq $32,   %%mm6\n"
        "paddw %%mm6, %%mm0\n"
        "movq  %%mm0, %%mm6\n"
        "psrlq $16,   %%mm0\n"
        "paddw %%mm6, %%mm0\n"
        "movd  %%mm0, %1\n"
        : "+r" (pix), "=r" (tmp)
        : "r" ((x86_reg) line_size), "m" (h)
        : "%ecx");

    return tmp & 0xFFFF;
}
#undef SUM

static int vsad_intra16_mmxext(MpegEncContext *v, uint8_t *pix, uint8_t *dummy,
                               int line_size, int h)
{
    int tmp;

    av_assert2((((int) pix) & 7) == 0);
    av_assert2((line_size & 7) == 0);

#define SUM(in0, in1, out0, out1)               \
    "movq (%0), " #out0 "\n"                    \
    "movq 8(%0), " #out1 "\n"                   \
    "add %2, %0\n"                              \
    "psadbw " #out0 ", " #in0 "\n"              \
    "psadbw " #out1 ", " #in1 "\n"              \
    "paddw " #in1 ", " #in0 "\n"                \
    "paddw " #in0 ", %%mm6\n"

    __asm__ volatile (
        "movl %3, %%ecx\n"
        "pxor %%mm6, %%mm6\n"
        "pxor %%mm7, %%mm7\n"
        "movq (%0), %%mm0\n"
        "movq 8(%0), %%mm1\n"
        "add %2, %0\n"
        "jmp 2f\n"
        "1:\n"

        SUM(%%mm4, %%mm5, %%mm0, %%mm1)
        "2:\n"
        SUM(%%mm0, %%mm1, %%mm4, %%mm5)

        "subl $2, %%ecx\n"
        "jnz 1b\n"

        "movd %%mm6, %1\n"
        : "+r" (pix), "=r" (tmp)
        : "r" ((x86_reg) line_size), "m" (h)
        : "%ecx");

    return tmp;
}
#undef SUM

static int vsad16_mmx(MpegEncContext *v, uint8_t *pix1, uint8_t *pix2,
                      int line_size, int h)
{
    int tmp;

    av_assert2((((int) pix1) & 7) == 0);
    av_assert2((((int) pix2) & 7) == 0);
    av_assert2((line_size & 7) == 0);

#define SUM(in0, in1, out0, out1)       \
    "movq (%0), %%mm2\n"                \
    "movq (%1), " #out0 "\n"            \
    "movq 8(%0), %%mm3\n"               \
    "movq 8(%1), " #out1 "\n"           \
    "add %3, %0\n"                      \
    "add %3, %1\n"                      \
    "psubb " #out0 ", %%mm2\n"          \
    "psubb " #out1 ", %%mm3\n"          \
    "pxor %%mm7, %%mm2\n"               \
    "pxor %%mm7, %%mm3\n"               \
    "movq %%mm2, " #out0 "\n"           \
    "movq %%mm3, " #out1 "\n"           \
    "psubusb " #in0 ", %%mm2\n"         \
    "psubusb " #in1 ", %%mm3\n"         \
    "psubusb " #out0 ", " #in0 "\n"     \
    "psubusb " #out1 ", " #in1 "\n"     \
    "por %%mm2, " #in0 "\n"             \
    "por %%mm3, " #in1 "\n"             \
    "movq " #in0 ", %%mm2\n"            \
    "movq " #in1 ", %%mm3\n"            \
    "punpcklbw %%mm7, " #in0 "\n"       \
    "punpcklbw %%mm7, " #in1 "\n"       \
    "punpckhbw %%mm7, %%mm2\n"          \
    "punpckhbw %%mm7, %%mm3\n"          \
    "paddw " #in1 ", " #in0 "\n"        \
    "paddw %%mm3, %%mm2\n"              \
    "paddw %%mm2, " #in0 "\n"           \
    "paddw " #in0 ", %%mm6\n"


    __asm__ volatile (
        "movl %4, %%ecx\n"
        "pxor %%mm6, %%mm6\n"
        "pcmpeqw %%mm7, %%mm7\n"
        "psllw $15, %%mm7\n"
        "packsswb %%mm7, %%mm7\n"
        "movq (%0), %%mm0\n"
        "movq (%1), %%mm2\n"
        "movq 8(%0), %%mm1\n"
        "movq 8(%1), %%mm3\n"
        "add %3, %0\n"
        "add %3, %1\n"
        "psubb %%mm2, %%mm0\n"
        "psubb %%mm3, %%mm1\n"
        "pxor %%mm7, %%mm0\n"
        "pxor %%mm7, %%mm1\n"
        "jmp 2f\n"
        "1:\n"

        SUM(%%mm4, %%mm5, %%mm0, %%mm1)
        "2:\n"
        SUM(%%mm0, %%mm1, %%mm4, %%mm5)

        "subl $2, %%ecx\n"
        "jnz 1b\n"

        "movq %%mm6, %%mm0\n"
        "psrlq $32, %%mm6\n"
        "paddw %%mm6, %%mm0\n"
        "movq %%mm0, %%mm6\n"
        "psrlq $16, %%mm0\n"
        "paddw %%mm6, %%mm0\n"
        "movd %%mm0, %2\n"
        : "+r" (pix1), "+r" (pix2), "=r" (tmp)
        : "r" ((x86_reg) line_size), "m" (h)
        : "%ecx");

    return tmp & 0x7FFF;
}
#undef SUM

static int vsad16_mmxext(MpegEncContext *v, uint8_t *pix1, uint8_t *pix2,
                         int line_size, int h)
{
    int tmp;

    av_assert2((((int) pix1) & 7) == 0);
    av_assert2((((int) pix2) & 7) == 0);
    av_assert2((line_size & 7) == 0);

#define SUM(in0, in1, out0, out1)               \
    "movq (%0), " #out0 "\n"                    \
    "movq (%1), %%mm2\n"                        \
    "movq 8(%0), " #out1 "\n"                   \
    "movq 8(%1), %%mm3\n"                       \
    "add %3, %0\n"                              \
    "add %3, %1\n"                              \
    "psubb %%mm2, " #out0 "\n"                  \
    "psubb %%mm3, " #out1 "\n"                  \
    "pxor %%mm7, " #out0 "\n"                   \
    "pxor %%mm7, " #out1 "\n"                   \
    "psadbw " #out0 ", " #in0 "\n"              \
    "psadbw " #out1 ", " #in1 "\n"              \
    "paddw " #in1 ", " #in0 "\n"                \
    "paddw " #in0 ", %%mm6\n    "

    __asm__ volatile (
        "movl %4, %%ecx\n"
        "pxor %%mm6, %%mm6\n"
        "pcmpeqw %%mm7, %%mm7\n"
        "psllw $15, %%mm7\n"
        "packsswb %%mm7, %%mm7\n"
        "movq (%0), %%mm0\n"
        "movq (%1), %%mm2\n"
        "movq 8(%0), %%mm1\n"
        "movq 8(%1), %%mm3\n"
        "add %3, %0\n"
        "add %3, %1\n"
        "psubb %%mm2, %%mm0\n"
        "psubb %%mm3, %%mm1\n"
        "pxor %%mm7, %%mm0\n"
        "pxor %%mm7, %%mm1\n"
        "jmp 2f\n"
        "1:\n"

        SUM(%%mm4, %%mm5, %%mm0, %%mm1)
        "2:\n"
        SUM(%%mm0, %%mm1, %%mm4, %%mm5)

        "subl $2, %%ecx\n"
        "jnz 1b\n"

        "movd %%mm6, %2\n"
        : "+r" (pix1), "+r" (pix2), "=r" (tmp)
        : "r" ((x86_reg) line_size), "m" (h)
        : "%ecx");

    return tmp;
}
#undef SUM


#endif /* HAVE_INLINE_ASM */

av_cold void ff_dsputilenc_init_mmx(DSPContext *c, AVCodecContext *avctx,
                                    unsigned high_bit_depth)
{
    int cpu_flags = av_get_cpu_flags();

#if HAVE_INLINE_ASM
    if (INLINE_MMX(cpu_flags)) {
        c->vsad[4] = vsad_intra16_mmx;

        if (!(avctx->flags & CODEC_FLAG_BITEXACT)) {
            c->vsad[0]      = vsad16_mmx;
        }
    }

    if (INLINE_MMXEXT(cpu_flags)) {
        c->vsad[4]         = vsad_intra16_mmxext;

        if (!(avctx->flags & CODEC_FLAG_BITEXACT)) {
            c->vsad[0] = vsad16_mmxext;
        }
    }

    if (INLINE_SSE2(cpu_flags)) {
    }

#if HAVE_SSSE3_INLINE
    if (INLINE_SSSE3(cpu_flags)) {
    }
#endif
#endif /* HAVE_INLINE_ASM */

    if (EXTERNAL_MMX(cpu_flags)) {
        c->hadamard8_diff[0] = ff_hadamard8_diff16_mmx;
        c->hadamard8_diff[1] = ff_hadamard8_diff_mmx;
        c->sum_abs_dctelem   = ff_sum_abs_dctelem_mmx;
        c->sse[0]            = ff_sse16_mmx;
        c->sse[1]            = ff_sse8_mmx;
#if HAVE_YASM
        c->nsse[0]           = nsse16_mmx;
        c->nsse[1]           = nsse8_mmx;
#endif
    }

    if (EXTERNAL_MMXEXT(cpu_flags)) {
        c->hadamard8_diff[0] = ff_hadamard8_diff16_mmxext;
        c->hadamard8_diff[1] = ff_hadamard8_diff_mmxext;
        c->sum_abs_dctelem   = ff_sum_abs_dctelem_mmxext;
    }

    if (EXTERNAL_SSE2(cpu_flags)) {
        c->sse[0] = ff_sse16_sse2;
        c->sum_abs_dctelem   = ff_sum_abs_dctelem_sse2;
        c->diff_pixels = ff_diff_pixels_sse2;

#if HAVE_ALIGNED_STACK
        c->hadamard8_diff[0] = ff_hadamard8_diff16_sse2;
        c->hadamard8_diff[1] = ff_hadamard8_diff_sse2;
#endif
    }

    if (EXTERNAL_SSSE3(cpu_flags)) {
        c->sum_abs_dctelem   = ff_sum_abs_dctelem_ssse3;
#if HAVE_ALIGNED_STACK
        c->hadamard8_diff[0] = ff_hadamard8_diff16_ssse3;
        c->hadamard8_diff[1] = ff_hadamard8_diff_ssse3;
#endif
    }

    ff_dsputil_init_pix_mmx(c, avctx);
}<|MERGE_RESOLUTION|>--- conflicted
+++ resolved
@@ -30,13 +30,6 @@
 #include "libavcodec/mpegvideo.h"
 #include "dsputil_x86.h"
 
-<<<<<<< HEAD
-void ff_get_pixels_mmx(int16_t *block, const uint8_t *pixels, int line_size);
-void ff_get_pixels_sse2(int16_t *block, const uint8_t *pixels, int line_size);
-void ff_diff_pixels_mmx(int16_t *block, const uint8_t *s1, const uint8_t *s2,
-                        int stride);
-void ff_diff_pixels_sse2(int16_t *block, const uint8_t *s1, const uint8_t *s2,
-                         int stride);
 int ff_sum_abs_dctelem_mmx(int16_t *block);
 int ff_sum_abs_dctelem_mmxext(int16_t *block);
 int ff_sum_abs_dctelem_sse2(int16_t *block);
@@ -55,372 +48,6 @@
                                   uint8_t *src2, int stride, int h);    \
     int ff_hadamard8_diff16_ ## cpu(MpegEncContext *s, uint8_t *src1,   \
                                     uint8_t *src2, int stride, int h);
-=======
-#if HAVE_INLINE_ASM
-
-static int sse8_mmx(MpegEncContext *v, uint8_t *pix1, uint8_t *pix2,
-                    int line_size, int h)
-{
-    int tmp;
-
-    __asm__ volatile (
-        "movl         %4, %%ecx          \n"
-        "shr          $1, %%ecx          \n"
-        "pxor      %%mm0, %%mm0          \n" /* mm0 = 0 */
-        "pxor      %%mm7, %%mm7          \n" /* mm7 holds the sum */
-        "1:                              \n"
-        "movq       (%0), %%mm1          \n" /* mm1 = pix1[0][0 - 7] */
-        "movq       (%1), %%mm2          \n" /* mm2 = pix2[0][0 - 7] */
-        "movq   (%0, %3), %%mm3          \n" /* mm3 = pix1[1][0 - 7] */
-        "movq   (%1, %3), %%mm4          \n" /* mm4 = pix2[1][0 - 7] */
-
-        /* todo: mm1-mm2, mm3-mm4 */
-        /* algo: subtract mm1 from mm2 with saturation and vice versa */
-        /*       OR the results to get absolute difference */
-        "movq      %%mm1, %%mm5          \n"
-        "movq      %%mm3, %%mm6          \n"
-        "psubusb   %%mm2, %%mm1          \n"
-        "psubusb   %%mm4, %%mm3          \n"
-        "psubusb   %%mm5, %%mm2          \n"
-        "psubusb   %%mm6, %%mm4          \n"
-
-        "por       %%mm1, %%mm2          \n"
-        "por       %%mm3, %%mm4          \n"
-
-        /* now convert to 16-bit vectors so we can square them */
-        "movq      %%mm2, %%mm1          \n"
-        "movq      %%mm4, %%mm3          \n"
-
-        "punpckhbw %%mm0, %%mm2          \n"
-        "punpckhbw %%mm0, %%mm4          \n"
-        "punpcklbw %%mm0, %%mm1          \n" /* mm1 now spread over (mm1, mm2) */
-        "punpcklbw %%mm0, %%mm3          \n" /* mm4 now spread over (mm3, mm4) */
-
-        "pmaddwd   %%mm2, %%mm2          \n"
-        "pmaddwd   %%mm4, %%mm4          \n"
-        "pmaddwd   %%mm1, %%mm1          \n"
-        "pmaddwd   %%mm3, %%mm3          \n"
-
-        "lea (%0, %3, 2), %0             \n" /* pix1 += 2 * line_size */
-        "lea (%1, %3, 2), %1             \n" /* pix2 += 2 * line_size */
-
-        "paddd     %%mm2, %%mm1          \n"
-        "paddd     %%mm4, %%mm3          \n"
-        "paddd     %%mm1, %%mm7          \n"
-        "paddd     %%mm3, %%mm7          \n"
-
-        "decl      %%ecx                 \n"
-        "jnz       1b                    \n"
-
-        "movq      %%mm7, %%mm1          \n"
-        "psrlq       $32, %%mm7          \n" /* shift hi dword to lo */
-        "paddd     %%mm7, %%mm1          \n"
-        "movd      %%mm1, %2             \n"
-        : "+r" (pix1), "+r" (pix2), "=r" (tmp)
-        : "r" ((x86_reg) line_size), "m" (h)
-        : "%ecx");
-
-    return tmp;
-}
-
-static int sse16_mmx(MpegEncContext *v, uint8_t *pix1, uint8_t *pix2,
-                     int line_size, int h)
-{
-    int tmp;
-
-    __asm__ volatile (
-        "movl %4, %%ecx\n"
-        "pxor %%mm0, %%mm0\n"    /* mm0 = 0 */
-        "pxor %%mm7, %%mm7\n"    /* mm7 holds the sum */
-        "1:\n"
-        "movq (%0), %%mm1\n"     /* mm1 = pix1[0 -  7] */
-        "movq (%1), %%mm2\n"     /* mm2 = pix2[0 -  7] */
-        "movq 8(%0), %%mm3\n"    /* mm3 = pix1[8 - 15] */
-        "movq 8(%1), %%mm4\n"    /* mm4 = pix2[8 - 15] */
-
-        /* todo: mm1-mm2, mm3-mm4 */
-        /* algo: subtract mm1 from mm2 with saturation and vice versa */
-        /*       OR the results to get absolute difference */
-        "movq %%mm1, %%mm5\n"
-        "movq %%mm3, %%mm6\n"
-        "psubusb %%mm2, %%mm1\n"
-        "psubusb %%mm4, %%mm3\n"
-        "psubusb %%mm5, %%mm2\n"
-        "psubusb %%mm6, %%mm4\n"
-
-        "por %%mm1, %%mm2\n"
-        "por %%mm3, %%mm4\n"
-
-        /* now convert to 16-bit vectors so we can square them */
-        "movq %%mm2, %%mm1\n"
-        "movq %%mm4, %%mm3\n"
-
-        "punpckhbw %%mm0, %%mm2\n"
-        "punpckhbw %%mm0, %%mm4\n"
-        "punpcklbw %%mm0, %%mm1\n" /* mm1 now spread over (mm1, mm2) */
-        "punpcklbw %%mm0, %%mm3\n" /* mm4 now spread over (mm3, mm4) */
-
-        "pmaddwd %%mm2, %%mm2\n"
-        "pmaddwd %%mm4, %%mm4\n"
-        "pmaddwd %%mm1, %%mm1\n"
-        "pmaddwd %%mm3, %%mm3\n"
-
-        "add %3, %0\n"
-        "add %3, %1\n"
-
-        "paddd %%mm2, %%mm1\n"
-        "paddd %%mm4, %%mm3\n"
-        "paddd %%mm1, %%mm7\n"
-        "paddd %%mm3, %%mm7\n"
-
-        "decl %%ecx\n"
-        "jnz 1b\n"
-
-        "movq %%mm7, %%mm1\n"
-        "psrlq $32, %%mm7\n"    /* shift hi dword to lo */
-        "paddd %%mm7, %%mm1\n"
-        "movd %%mm1, %2\n"
-        : "+r" (pix1), "+r" (pix2), "=r" (tmp)
-        : "r" ((x86_reg) line_size), "m" (h)
-        : "%ecx");
-
-    return tmp;
-}
-
-static int hf_noise8_mmx(uint8_t *pix1, int line_size, int h)
-{
-    int tmp;
-
-    __asm__ volatile (
-        "movl %3, %%ecx\n"
-        "pxor %%mm7, %%mm7\n"
-        "pxor %%mm6, %%mm6\n"
-
-        "movq (%0), %%mm0\n"
-        "movq %%mm0, %%mm1\n"
-        "psllq $8, %%mm0\n"
-        "psrlq $8, %%mm1\n"
-        "psrlq $8, %%mm0\n"
-        "movq %%mm0, %%mm2\n"
-        "movq %%mm1, %%mm3\n"
-        "punpcklbw %%mm7, %%mm0\n"
-        "punpcklbw %%mm7, %%mm1\n"
-        "punpckhbw %%mm7, %%mm2\n"
-        "punpckhbw %%mm7, %%mm3\n"
-        "psubw %%mm1, %%mm0\n"
-        "psubw %%mm3, %%mm2\n"
-
-        "add %2, %0\n"
-
-        "movq (%0), %%mm4\n"
-        "movq %%mm4, %%mm1\n"
-        "psllq $8, %%mm4\n"
-        "psrlq $8, %%mm1\n"
-        "psrlq $8, %%mm4\n"
-        "movq %%mm4, %%mm5\n"
-        "movq %%mm1, %%mm3\n"
-        "punpcklbw %%mm7, %%mm4\n"
-        "punpcklbw %%mm7, %%mm1\n"
-        "punpckhbw %%mm7, %%mm5\n"
-        "punpckhbw %%mm7, %%mm3\n"
-        "psubw %%mm1, %%mm4\n"
-        "psubw %%mm3, %%mm5\n"
-        "psubw %%mm4, %%mm0\n"
-        "psubw %%mm5, %%mm2\n"
-        "pxor %%mm3, %%mm3\n"
-        "pxor %%mm1, %%mm1\n"
-        "pcmpgtw %%mm0, %%mm3\n\t"
-        "pcmpgtw %%mm2, %%mm1\n\t"
-        "pxor %%mm3, %%mm0\n"
-        "pxor %%mm1, %%mm2\n"
-        "psubw %%mm3, %%mm0\n"
-        "psubw %%mm1, %%mm2\n"
-        "paddw %%mm0, %%mm2\n"
-        "paddw %%mm2, %%mm6\n"
-
-        "add %2, %0\n"
-        "1:\n"
-
-        "movq (%0), %%mm0\n"
-        "movq %%mm0, %%mm1\n"
-        "psllq $8, %%mm0\n"
-        "psrlq $8, %%mm1\n"
-        "psrlq $8, %%mm0\n"
-        "movq %%mm0, %%mm2\n"
-        "movq %%mm1, %%mm3\n"
-        "punpcklbw %%mm7, %%mm0\n"
-        "punpcklbw %%mm7, %%mm1\n"
-        "punpckhbw %%mm7, %%mm2\n"
-        "punpckhbw %%mm7, %%mm3\n"
-        "psubw %%mm1, %%mm0\n"
-        "psubw %%mm3, %%mm2\n"
-        "psubw %%mm0, %%mm4\n"
-        "psubw %%mm2, %%mm5\n"
-        "pxor  %%mm3, %%mm3\n"
-        "pxor  %%mm1, %%mm1\n"
-        "pcmpgtw %%mm4, %%mm3\n\t"
-        "pcmpgtw %%mm5, %%mm1\n\t"
-        "pxor  %%mm3, %%mm4\n"
-        "pxor  %%mm1, %%mm5\n"
-        "psubw %%mm3, %%mm4\n"
-        "psubw %%mm1, %%mm5\n"
-        "paddw %%mm4, %%mm5\n"
-        "paddw %%mm5, %%mm6\n"
-
-        "add %2, %0\n"
-
-        "movq (%0), %%mm4\n"
-        "movq      %%mm4, %%mm1\n"
-        "psllq $8, %%mm4\n"
-        "psrlq $8, %%mm1\n"
-        "psrlq $8, %%mm4\n"
-        "movq      %%mm4, %%mm5\n"
-        "movq      %%mm1, %%mm3\n"
-        "punpcklbw %%mm7, %%mm4\n"
-        "punpcklbw %%mm7, %%mm1\n"
-        "punpckhbw %%mm7, %%mm5\n"
-        "punpckhbw %%mm7, %%mm3\n"
-        "psubw     %%mm1, %%mm4\n"
-        "psubw     %%mm3, %%mm5\n"
-        "psubw     %%mm4, %%mm0\n"
-        "psubw     %%mm5, %%mm2\n"
-        "pxor      %%mm3, %%mm3\n"
-        "pxor      %%mm1, %%mm1\n"
-        "pcmpgtw   %%mm0, %%mm3\n\t"
-        "pcmpgtw   %%mm2, %%mm1\n\t"
-        "pxor      %%mm3, %%mm0\n"
-        "pxor      %%mm1, %%mm2\n"
-        "psubw     %%mm3, %%mm0\n"
-        "psubw     %%mm1, %%mm2\n"
-        "paddw     %%mm0, %%mm2\n"
-        "paddw     %%mm2, %%mm6\n"
-
-        "add  %2, %0\n"
-        "subl $2, %%ecx\n"
-        " jnz 1b\n"
-
-        "movq      %%mm6, %%mm0\n"
-        "punpcklwd %%mm7, %%mm0\n"
-        "punpckhwd %%mm7, %%mm6\n"
-        "paddd     %%mm0, %%mm6\n"
-
-        "movq  %%mm6, %%mm0\n"
-        "psrlq $32,   %%mm6\n"
-        "paddd %%mm6, %%mm0\n"
-        "movd  %%mm0, %1\n"
-        : "+r" (pix1), "=r" (tmp)
-        : "r" ((x86_reg) line_size), "g" (h - 2)
-        : "%ecx");
-
-    return tmp;
-}
-
-static int hf_noise16_mmx(uint8_t *pix1, int line_size, int h)
-{
-    int tmp;
-    uint8_t *pix = pix1;
-
-    __asm__ volatile (
-        "movl %3, %%ecx\n"
-        "pxor %%mm7, %%mm7\n"
-        "pxor %%mm6, %%mm6\n"
-
-        "movq (%0), %%mm0\n"
-        "movq 1(%0), %%mm1\n"
-        "movq %%mm0, %%mm2\n"
-        "movq %%mm1, %%mm3\n"
-        "punpcklbw %%mm7, %%mm0\n"
-        "punpcklbw %%mm7, %%mm1\n"
-        "punpckhbw %%mm7, %%mm2\n"
-        "punpckhbw %%mm7, %%mm3\n"
-        "psubw %%mm1, %%mm0\n"
-        "psubw %%mm3, %%mm2\n"
-
-        "add %2, %0\n"
-
-        "movq (%0), %%mm4\n"
-        "movq 1(%0), %%mm1\n"
-        "movq %%mm4, %%mm5\n"
-        "movq %%mm1, %%mm3\n"
-        "punpcklbw %%mm7, %%mm4\n"
-        "punpcklbw %%mm7, %%mm1\n"
-        "punpckhbw %%mm7, %%mm5\n"
-        "punpckhbw %%mm7, %%mm3\n"
-        "psubw %%mm1, %%mm4\n"
-        "psubw %%mm3, %%mm5\n"
-        "psubw %%mm4, %%mm0\n"
-        "psubw %%mm5, %%mm2\n"
-        "pxor %%mm3, %%mm3\n"
-        "pxor %%mm1, %%mm1\n"
-        "pcmpgtw %%mm0, %%mm3\n\t"
-        "pcmpgtw %%mm2, %%mm1\n\t"
-        "pxor %%mm3, %%mm0\n"
-        "pxor %%mm1, %%mm2\n"
-        "psubw %%mm3, %%mm0\n"
-        "psubw %%mm1, %%mm2\n"
-        "paddw %%mm0, %%mm2\n"
-        "paddw %%mm2, %%mm6\n"
-
-        "add %2, %0\n"
-        "1:\n"
-
-        "movq (%0), %%mm0\n"
-        "movq 1(%0), %%mm1\n"
-        "movq %%mm0, %%mm2\n"
-        "movq %%mm1, %%mm3\n"
-        "punpcklbw %%mm7, %%mm0\n"
-        "punpcklbw %%mm7, %%mm1\n"
-        "punpckhbw %%mm7, %%mm2\n"
-        "punpckhbw %%mm7, %%mm3\n"
-        "psubw %%mm1, %%mm0\n"
-        "psubw %%mm3, %%mm2\n"
-        "psubw %%mm0, %%mm4\n"
-        "psubw %%mm2, %%mm5\n"
-        "pxor %%mm3, %%mm3\n"
-        "pxor %%mm1, %%mm1\n"
-        "pcmpgtw %%mm4, %%mm3\n\t"
-        "pcmpgtw %%mm5, %%mm1\n\t"
-        "pxor %%mm3, %%mm4\n"
-        "pxor %%mm1, %%mm5\n"
-        "psubw %%mm3, %%mm4\n"
-        "psubw %%mm1, %%mm5\n"
-        "paddw %%mm4, %%mm5\n"
-        "paddw %%mm5, %%mm6\n"
-
-        "add %2, %0\n"
-
-        "movq (%0), %%mm4\n"
-        "movq 1(%0), %%mm1\n"
-        "movq %%mm4, %%mm5\n"
-        "movq %%mm1, %%mm3\n"
-        "punpcklbw %%mm7, %%mm4\n"
-        "punpcklbw %%mm7, %%mm1\n"
-        "punpckhbw %%mm7, %%mm5\n"
-        "punpckhbw %%mm7, %%mm3\n"
-        "psubw %%mm1, %%mm4\n"
-        "psubw %%mm3, %%mm5\n"
-        "psubw %%mm4, %%mm0\n"
-        "psubw %%mm5, %%mm2\n"
-        "pxor %%mm3, %%mm3\n"
-        "pxor %%mm1, %%mm1\n"
-        "pcmpgtw %%mm0, %%mm3\n\t"
-        "pcmpgtw %%mm2, %%mm1\n\t"
-        "pxor %%mm3, %%mm0\n"
-        "pxor %%mm1, %%mm2\n"
-        "psubw %%mm3, %%mm0\n"
-        "psubw %%mm1, %%mm2\n"
-        "paddw %%mm0, %%mm2\n"
-        "paddw %%mm2, %%mm6\n"
-
-        "add %2, %0\n"
-        "subl $2, %%ecx\n"
-        " jnz 1b\n"
-
-        "movq %%mm6, %%mm0\n"
-        "punpcklwd %%mm7, %%mm0\n"
-        "punpckhwd %%mm7, %%mm6\n"
-        "paddd %%mm0, %%mm6\n"
->>>>>>> f46bb608
 
 hadamard_func(mmx)
 hadamard_func(mmxext)
@@ -767,7 +394,6 @@
     if (EXTERNAL_SSE2(cpu_flags)) {
         c->sse[0] = ff_sse16_sse2;
         c->sum_abs_dctelem   = ff_sum_abs_dctelem_sse2;
-        c->diff_pixels = ff_diff_pixels_sse2;
 
 #if HAVE_ALIGNED_STACK
         c->hadamard8_diff[0] = ff_hadamard8_diff16_sse2;
