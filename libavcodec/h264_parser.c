--- conflicted
+++ resolved
@@ -25,13 +25,8 @@
  * @author Michael Niedermayer <michaelni@gmx.at>
  */
 
-<<<<<<< HEAD
 #define UNCHECKED_BITSTREAM_READER 1
 
-#include "libavutil/attributes.h"
-#include "parser.h"
-#include "h264data.h"
-=======
 #include <assert.h>
 #include <stdint.h>
 
@@ -42,16 +37,12 @@
 #include "libavutil/pixfmt.h"
 
 #include "get_bits.h"
->>>>>>> 02cd8bb9
 #include "golomb.h"
 #include "h264.h"
 #include "h264data.h"
 #include "internal.h"
 #include "mpegutils.h"
-<<<<<<< HEAD
-=======
 #include "parser.h"
->>>>>>> 02cd8bb9
 
 typedef struct H264ParseContext {
     H264Context h;
