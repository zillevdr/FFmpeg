/*
 * Zip Motion Blocks Video (ZMBV) decoder
 * Copyright (c) 2006 Konstantin Shishkov
 *
 * This file is part of FFmpeg.
 *
 * FFmpeg is free software; you can redistribute it and/or
 * modify it under the terms of the GNU Lesser General Public
 * License as published by the Free Software Foundation; either
 * version 2.1 of the License, or (at your option) any later version.
 *
 * FFmpeg is distributed in the hope that it will be useful,
 * but WITHOUT ANY WARRANTY; without even the implied warranty of
 * MERCHANTABILITY or FITNESS FOR A PARTICULAR PURPOSE.  See the GNU
 * Lesser General Public License for more details.
 *
 * You should have received a copy of the GNU Lesser General Public
 * License along with FFmpeg; if not, write to the Free Software
 * Foundation, Inc., 51 Franklin Street, Fifth Floor, Boston, MA 02110-1301 USA
 */

/**
 * @file
 * Zip Motion Blocks Video decoder
 */

#include <stdio.h>
#include <stdlib.h>

#include "libavutil/common.h"
#include "libavutil/imgutils.h"
#include "libavutil/intreadwrite.h"
#include "avcodec.h"
#include "internal.h"

#include <zlib.h>

#define ZMBV_KEYFRAME 1
#define ZMBV_DELTAPAL 2

enum ZmbvFormat {
    ZMBV_FMT_NONE  = 0,
    ZMBV_FMT_1BPP  = 1,
    ZMBV_FMT_2BPP  = 2,
    ZMBV_FMT_4BPP  = 3,
    ZMBV_FMT_8BPP  = 4,
    ZMBV_FMT_15BPP = 5,
    ZMBV_FMT_16BPP = 6,
    ZMBV_FMT_24BPP = 7,
    ZMBV_FMT_32BPP = 8
};

/*
 * Decoder context
 */
typedef struct ZmbvContext {
    AVCodecContext *avctx;

    int bpp;
    unsigned int decomp_size;
    uint8_t* decomp_buf;
    uint8_t pal[768];
    uint8_t *prev, *cur;
    int width, height;
    int fmt;
    int comp;
    int flags;
    int stride;
    int bw, bh, bx, by;
    int decomp_len;
    z_stream zstream;
    int (*decode_intra)(struct ZmbvContext *c);
    int (*decode_xor)(struct ZmbvContext *c);
} ZmbvContext;

/**
 * Decode XOR'ed frame - 8bpp version
 */

static int zmbv_decode_xor_8(ZmbvContext *c)
{
    uint8_t *src = c->decomp_buf;
    uint8_t *output, *prev;
    int8_t *mvec;
    int x, y;
    int d, dx, dy, bw2, bh2;
    int block;
    int i, j;
    int mx, my;

    output = c->cur;
    prev = c->prev;

    if (c->flags & ZMBV_DELTAPAL) {
        for (i = 0; i < 768; i++)
            c->pal[i] ^= *src++;
    }

    mvec = (int8_t*)src;
    src += ((c->bx * c->by * 2 + 3) & ~3);

    block = 0;
    for (y = 0; y < c->height; y += c->bh) {
        bh2 = ((c->height - y) > c->bh) ? c->bh : (c->height - y);
        for (x = 0; x < c->width; x += c->bw) {
            uint8_t *out, *tprev;

            d = mvec[block] & 1;
            dx = mvec[block] >> 1;
            dy = mvec[block + 1] >> 1;
            block += 2;

            bw2 = ((c->width - x) > c->bw) ? c->bw : (c->width - x);

            /* copy block - motion vectors out of bounds are used to zero blocks */
            out = output + x;
            tprev = prev + x + dx + dy * c->width;
            mx = x + dx;
            my = y + dy;
            for (j = 0; j < bh2; j++) {
                if (my + j < 0 || my + j >= c->height) {
                    memset(out, 0, bw2);
                } else {
                    for (i = 0; i < bw2; i++) {
                        if (mx + i < 0 || mx + i >= c->width)
                            out[i] = 0;
                        else
                            out[i] = tprev[i];
                    }
                }
                out += c->width;
                tprev += c->width;
            }

            if (d) { /* apply XOR'ed difference */
                out = output + x;
                for (j = 0; j < bh2; j++) {
                    for (i = 0; i < bw2; i++)
                        out[i] ^= *src++;
                    out += c->width;
                }
            }
        }
        output += c->width * c->bh;
        prev += c->width * c->bh;
    }
    if (src - c->decomp_buf != c->decomp_len)
        av_log(c->avctx, AV_LOG_ERROR, "Used %"PTRDIFF_SPECIFIER" of %i bytes\n",
               src-c->decomp_buf, c->decomp_len);
    return 0;
}

/**
 * Decode XOR'ed frame - 15bpp and 16bpp version
 */

static int zmbv_decode_xor_16(ZmbvContext *c)
{
    uint8_t *src = c->decomp_buf;
    uint16_t *output, *prev;
    int8_t *mvec;
    int x, y;
    int d, dx, dy, bw2, bh2;
    int block;
    int i, j;
    int mx, my;

    output = (uint16_t*)c->cur;
    prev = (uint16_t*)c->prev;

    mvec = (int8_t*)src;
    src += ((c->bx * c->by * 2 + 3) & ~3);

    block = 0;
    for (y = 0; y < c->height; y += c->bh) {
        bh2 = ((c->height - y) > c->bh) ? c->bh : (c->height - y);
        for (x = 0; x < c->width; x += c->bw) {
            uint16_t *out, *tprev;

            d = mvec[block] & 1;
            dx = mvec[block] >> 1;
            dy = mvec[block + 1] >> 1;
            block += 2;

            bw2 = ((c->width - x) > c->bw) ? c->bw : (c->width - x);

            /* copy block - motion vectors out of bounds are used to zero blocks */
            out = output + x;
            tprev = prev + x + dx + dy * c->width;
            mx = x + dx;
            my = y + dy;
            for (j = 0; j < bh2; j++) {
                if (my + j < 0 || my + j >= c->height) {
                    memset(out, 0, bw2 * 2);
                } else {
                    for (i = 0; i < bw2; i++) {
                        if (mx + i < 0 || mx + i >= c->width)
                            out[i] = 0;
                        else
                            out[i] = tprev[i];
                    }
                }
                out += c->width;
                tprev += c->width;
            }

            if (d) { /* apply XOR'ed difference */
                out = output + x;
                for (j = 0; j < bh2; j++){
                    for (i = 0; i < bw2; i++) {
                        out[i] ^= *((uint16_t*)src);
                        src += 2;
                    }
                    out += c->width;
                }
            }
        }
        output += c->width * c->bh;
        prev += c->width * c->bh;
    }
    if (src - c->decomp_buf != c->decomp_len)
        av_log(c->avctx, AV_LOG_ERROR, "Used %"PTRDIFF_SPECIFIER" of %i bytes\n",
               src-c->decomp_buf, c->decomp_len);
    return 0;
}

#ifdef ZMBV_ENABLE_24BPP
/**
 * Decode XOR'ed frame - 24bpp version
 */

static int zmbv_decode_xor_24(ZmbvContext *c)
{
    uint8_t *src = c->decomp_buf;
    uint8_t *output, *prev;
    int8_t *mvec;
    int x, y;
    int d, dx, dy, bw2, bh2;
    int block;
    int i, j;
    int mx, my;
    int stride;

    output = c->cur;
    prev = c->prev;

    stride = c->width * 3;
    mvec = (int8_t*)src;
    src += ((c->bx * c->by * 2 + 3) & ~3);

    block = 0;
    for (y = 0; y < c->height; y += c->bh) {
        bh2 = ((c->height - y) > c->bh) ? c->bh : (c->height - y);
        for (x = 0; x < c->width; x += c->bw) {
            uint8_t *out, *tprev;

            d = mvec[block] & 1;
            dx = mvec[block] >> 1;
            dy = mvec[block + 1] >> 1;
            block += 2;

            bw2 = ((c->width - x) > c->bw) ? c->bw : (c->width - x);

            /* copy block - motion vectors out of bounds are used to zero blocks */
            out = output + x * 3;
            tprev = prev + (x + dx) * 3 + dy * stride;
            mx = x + dx;
            my = y + dy;
            for (j = 0; j < bh2; j++) {
                if (my + j < 0 || my + j >= c->height) {
                    memset(out, 0, bw2 * 3);
                } else {
                    for (i = 0; i < bw2; i++){
                        if (mx + i < 0 || mx + i >= c->width) {
                            out[i * 3 + 0] = 0;
                            out[i * 3 + 1] = 0;
                            out[i * 3 + 2] = 0;
                        } else {
                            out[i * 3 + 0] = tprev[i * 3 + 0];
                            out[i * 3 + 1] = tprev[i * 3 + 1];
                            out[i * 3 + 2] = tprev[i * 3 + 2];
                        }
                    }
                }
                out += stride;
                tprev += stride;
            }

            if (d) { /* apply XOR'ed difference */
                out = output + x * 3;
                for (j = 0; j < bh2; j++) {
                    for (i = 0; i < bw2; i++) {
                        out[i * 3 + 0] ^= *src++;
                        out[i * 3 + 1] ^= *src++;
                        out[i * 3 + 2] ^= *src++;
                    }
                    out += stride;
                }
            }
        }
        output += stride * c->bh;
        prev += stride * c->bh;
    }
    if (src - c->decomp_buf != c->decomp_len)
        av_log(c->avctx, AV_LOG_ERROR, "Used %i of %i bytes\n",
               src-c->decomp_buf, c->decomp_len);
    return 0;
}
#endif //ZMBV_ENABLE_24BPP

/**
 * Decode XOR'ed frame - 32bpp version
 */

static int zmbv_decode_xor_32(ZmbvContext *c)
{
    uint8_t *src = c->decomp_buf;
    uint32_t *output, *prev;
    int8_t *mvec;
    int x, y;
    int d, dx, dy, bw2, bh2;
    int block;
    int i, j;
    int mx, my;

    output = (uint32_t*)c->cur;
    prev = (uint32_t*)c->prev;

    mvec = (int8_t*)src;
    src += ((c->bx * c->by * 2 + 3) & ~3);

    block = 0;
    for (y = 0; y < c->height; y += c->bh) {
        bh2 = ((c->height - y) > c->bh) ? c->bh : (c->height - y);
        for (x = 0; x < c->width; x += c->bw) {
            uint32_t *out, *tprev;

            d = mvec[block] & 1;
            dx = mvec[block] >> 1;
            dy = mvec[block + 1] >> 1;
            block += 2;

            bw2 = ((c->width - x) > c->bw) ? c->bw : (c->width - x);

            /* copy block - motion vectors out of bounds are used to zero blocks */
            out = output + x;
            tprev = prev + x + dx + dy * c->width;
            mx = x + dx;
            my = y + dy;
            for (j = 0; j < bh2; j++) {
                if (my + j < 0 || my + j >= c->height) {
                    memset(out, 0, bw2 * 4);
                } else {
                    for (i = 0; i < bw2; i++){
                        if (mx + i < 0 || mx + i >= c->width)
                            out[i] = 0;
                        else
                            out[i] = tprev[i];
                    }
                }
                out += c->width;
                tprev += c->width;
            }

            if (d) { /* apply XOR'ed difference */
                out = output + x;
                for (j = 0; j < bh2; j++){
                    for (i = 0; i < bw2; i++) {
                        out[i] ^= *((uint32_t *) src);
                        src += 4;
                    }
                    out += c->width;
                }
            }
        }
        output += c->width * c->bh;
        prev   += c->width * c->bh;
    }
    if (src - c->decomp_buf != c->decomp_len)
        av_log(c->avctx, AV_LOG_ERROR, "Used %"PTRDIFF_SPECIFIER" of %i bytes\n",
               src-c->decomp_buf, c->decomp_len);
    return 0;
}

/**
 * Decode intraframe
 */
static int zmbv_decode_intra(ZmbvContext *c)
{
    uint8_t *src = c->decomp_buf;

    /* make the palette available on the way out */
    if (c->fmt == ZMBV_FMT_8BPP) {
        memcpy(c->pal, src, 768);
        src += 768;
    }

    memcpy(c->cur, src, c->width * c->height * (c->bpp / 8));
    return 0;
}

static int decode_frame(AVCodecContext *avctx, void *data, int *got_frame, AVPacket *avpkt)
{
    AVFrame *frame = data;
    const uint8_t *buf = avpkt->data;
    int buf_size = avpkt->size;
    ZmbvContext * const c = avctx->priv_data;
    int zret = Z_OK; // Zlib return code
    int len = buf_size;
    int hi_ver, lo_ver, ret;

    /* parse header */
    c->flags = buf[0];
    buf++; len--;
    if (c->flags & ZMBV_KEYFRAME) {
        void *decode_intra = NULL;
        c->decode_intra= NULL;
        hi_ver = buf[0];
        lo_ver = buf[1];
        c->comp = buf[2];
        c->fmt = buf[3];
        c->bw = buf[4];
        c->bh = buf[5];
        c->decode_intra = NULL;
        c->decode_xor = NULL;

        buf += 6;
        len -= 6;
        av_log(avctx, AV_LOG_DEBUG,
               "Flags=%X ver=%i.%i comp=%i fmt=%i blk=%ix%i\n",
               c->flags,hi_ver,lo_ver,c->comp,c->fmt,c->bw,c->bh);
        if (hi_ver != 0 || lo_ver != 1) {
            avpriv_request_sample(avctx, "Version %i.%i", hi_ver, lo_ver);
            return AVERROR_PATCHWELCOME;
        }
        if (c->bw == 0 || c->bh == 0) {
            avpriv_request_sample(avctx, "Block size %ix%i", c->bw, c->bh);
            return AVERROR_PATCHWELCOME;
        }
        if (c->comp != 0 && c->comp != 1) {
            avpriv_request_sample(avctx, "Compression type %i", c->comp);
            return AVERROR_PATCHWELCOME;
        }

        switch (c->fmt) {
        case ZMBV_FMT_8BPP:
            c->bpp = 8;
            decode_intra = zmbv_decode_intra;
            c->decode_xor = zmbv_decode_xor_8;
            avctx->pix_fmt = AV_PIX_FMT_PAL8;
            c->stride = c->width;
            break;
        case ZMBV_FMT_15BPP:
        case ZMBV_FMT_16BPP:
            c->bpp = 16;
            decode_intra = zmbv_decode_intra;
            c->decode_xor = zmbv_decode_xor_16;
            if (c->fmt == ZMBV_FMT_15BPP)
                avctx->pix_fmt = AV_PIX_FMT_RGB555LE;
            else
                avctx->pix_fmt = AV_PIX_FMT_RGB565LE;
            c->stride = c->width * 2;
            break;
#ifdef ZMBV_ENABLE_24BPP
        case ZMBV_FMT_24BPP:
            c->bpp = 24;
            decode_intra = zmbv_decode_intra;
            c->decode_xor = zmbv_decode_xor_24;
            avctx->pix_fmt = AV_PIX_FMT_RGB24;
            c->stride = c->width * 3;
            break;
#endif //ZMBV_ENABLE_24BPP
        case ZMBV_FMT_32BPP:
            c->bpp = 32;
            decode_intra = zmbv_decode_intra;
            c->decode_xor = zmbv_decode_xor_32;
            avctx->pix_fmt = AV_PIX_FMT_BGR0;
            c->stride = c->width * 4;
            break;
        default:
            c->decode_xor = NULL;
            avpriv_request_sample(avctx, "Format %i", c->fmt);
            return AVERROR_PATCHWELCOME;
        }

        zret = inflateReset(&c->zstream);
        if (zret != Z_OK) {
            av_log(avctx, AV_LOG_ERROR, "Inflate reset error: %d\n", zret);
            return AVERROR_UNKNOWN;
        }

        c->cur  = av_realloc_f(c->cur, avctx->width * avctx->height,  (c->bpp / 8));
        c->prev = av_realloc_f(c->prev, avctx->width * avctx->height,  (c->bpp / 8));
        c->bx = (c->width + c->bw - 1) / c->bw;
        c->by = (c->height+ c->bh - 1) / c->bh;
        if (!c->cur || !c->prev)
            return AVERROR(ENOMEM);
        memset(c->cur, 0, avctx->width * avctx->height * (c->bpp / 8));
        memset(c->prev, 0, avctx->width * avctx->height * (c->bpp / 8));
        c->decode_intra= decode_intra;
    }

    if (!c->decode_intra) {
        av_log(avctx, AV_LOG_ERROR, "Error! Got no format or no keyframe!\n");
        return AVERROR_INVALIDDATA;
    }

    if ((ret = ff_get_buffer(avctx, frame, 0)) < 0)
        return ret;

    if (c->comp == 0) { //Uncompressed data
        if (c->decomp_size < len) {
            av_log(avctx, AV_LOG_ERROR, "Buffer too small\n");
            return AVERROR_INVALIDDATA;
        }
        memcpy(c->decomp_buf, buf, len);
    } else { // ZLIB-compressed data
        c->zstream.total_in = c->zstream.total_out = 0;
        c->zstream.next_in = (uint8_t*)buf;
        c->zstream.avail_in = len;
        c->zstream.next_out = c->decomp_buf;
        c->zstream.avail_out = c->decomp_size;
        zret = inflate(&c->zstream, Z_SYNC_FLUSH);
        if (zret != Z_OK && zret != Z_STREAM_END) {
            av_log(avctx, AV_LOG_ERROR, "inflate error %d\n", zret);
            return AVERROR_INVALIDDATA;
        }
        c->decomp_len = c->zstream.total_out;
    }
    if (c->flags & ZMBV_KEYFRAME) {
        frame->key_frame = 1;
        frame->pict_type = AV_PICTURE_TYPE_I;
        c->decode_intra(c);
    } else {
        frame->key_frame = 0;
        frame->pict_type = AV_PICTURE_TYPE_P;
        if (c->decomp_len)
            c->decode_xor(c);
    }

    /* update frames */
    {
        uint8_t *out, *src;
        int j;

        out = frame->data[0];
        src = c->cur;
        switch (c->fmt) {
        case ZMBV_FMT_8BPP:
            for (j = 0; j < 256; j++)
                AV_WN32(&frame->data[1][j * 4], 0xFFU << 24 | AV_RB24(&c->pal[j * 3]));
        case ZMBV_FMT_15BPP:
        case ZMBV_FMT_16BPP:
#ifdef ZMBV_ENABLE_24BPP
        case ZMBV_FMT_24BPP:
#endif
        case ZMBV_FMT_32BPP:
            av_image_copy_plane(out, frame->linesize[0], src, c->stride,
                                c->stride, c->height);
            break;
        default:
            av_log(avctx, AV_LOG_ERROR, "Cannot handle format %i\n", c->fmt);
        }
        FFSWAP(uint8_t *, c->cur, c->prev);
    }
    *got_frame = 1;

    /* always report that the buffer was completely consumed */
    return buf_size;
}

static av_cold int decode_init(AVCodecContext *avctx)
{
    ZmbvContext * const c = avctx->priv_data;
    int zret; // Zlib return code

    c->avctx = avctx;

    c->width = avctx->width;
    c->height = avctx->height;

    c->bpp = avctx->bits_per_coded_sample;

    // Needed if zlib unused or init aborted before inflateInit
    memset(&c->zstream, 0, sizeof(z_stream));

    c->decomp_size = (avctx->width + 255) * 4 * (avctx->height + 64);

    /* Allocate decompression buffer */
    if (c->decomp_size) {
<<<<<<< HEAD
        if ((c->decomp_buf = av_mallocz(c->decomp_size)) == NULL) {
=======
        if (!(c->decomp_buf = av_malloc(c->decomp_size))) {
>>>>>>> f929ab05
            av_log(avctx, AV_LOG_ERROR,
                   "Can't allocate decompression buffer.\n");
            return AVERROR(ENOMEM);
        }
    }

    c->zstream.zalloc = Z_NULL;
    c->zstream.zfree = Z_NULL;
    c->zstream.opaque = Z_NULL;
    zret = inflateInit(&c->zstream);
    if (zret != Z_OK) {
        av_log(avctx, AV_LOG_ERROR, "Inflate init error: %d\n", zret);
        return AVERROR_UNKNOWN;
    }

    return 0;
}

static av_cold int decode_end(AVCodecContext *avctx)
{
    ZmbvContext * const c = avctx->priv_data;

    av_freep(&c->decomp_buf);

    inflateEnd(&c->zstream);
    av_freep(&c->cur);
    av_freep(&c->prev);

    return 0;
}

AVCodec ff_zmbv_decoder = {
    .name           = "zmbv",
    .long_name      = NULL_IF_CONFIG_SMALL("Zip Motion Blocks Video"),
    .type           = AVMEDIA_TYPE_VIDEO,
    .id             = AV_CODEC_ID_ZMBV,
    .priv_data_size = sizeof(ZmbvContext),
    .init           = decode_init,
    .close          = decode_end,
    .decode         = decode_frame,
    .capabilities   = CODEC_CAP_DR1,
};<|MERGE_RESOLUTION|>--- conflicted
+++ resolved
@@ -588,11 +588,7 @@
 
     /* Allocate decompression buffer */
     if (c->decomp_size) {
-<<<<<<< HEAD
-        if ((c->decomp_buf = av_mallocz(c->decomp_size)) == NULL) {
-=======
-        if (!(c->decomp_buf = av_malloc(c->decomp_size))) {
->>>>>>> f929ab05
+        if (!(c->decomp_buf = av_mallocz(c->decomp_size))) {
             av_log(avctx, AV_LOG_ERROR,
                    "Can't allocate decompression buffer.\n");
             return AVERROR(ENOMEM);
