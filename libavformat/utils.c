--- conflicted
+++ resolved
@@ -564,7 +564,6 @@
 
 /*******************************************************/
 
-<<<<<<< HEAD
 static void force_codec_ids(AVFormatContext *s, AVStream *st)
 {
     switch(st->codec->codec_type){
@@ -580,10 +579,7 @@
     }
 }
 
-static void probe_codec(AVFormatContext *s, AVStream *st, const AVPacket *pkt)
-=======
 static int probe_codec(AVFormatContext *s, AVStream *st, const AVPacket *pkt)
->>>>>>> 68b46774
 {
     if(st->request_probe>0){
         AVProbeData *pd = &st->probe_data;
@@ -592,17 +588,10 @@
         --st->probe_packets;
 
         if (pkt) {
-<<<<<<< HEAD
             uint8_t *new_buf = av_realloc(pd->buf, pd->buf_size+pkt->size+AVPROBE_PADDING_SIZE);
             if(!new_buf)
                 goto no_packet;
             pd->buf = new_buf;
-=======
-            int err;
-            if ((err = av_reallocp(&pd->buf, pd->buf_size + pkt->size +
-                                   AVPROBE_PADDING_SIZE)) < 0)
-                return err;
->>>>>>> 68b46774
             memcpy(pd->buf+pd->buf_size, pkt->data, pkt->size);
             pd->buf_size += pkt->size;
             memset(pd->buf+pd->buf_size, 0, AVPROBE_PADDING_SIZE);
@@ -612,10 +601,6 @@
             if (!pd->buf_size) {
                 av_log(s, AV_LOG_WARNING, "nothing to probe for stream %d\n",
                        st->index);
-<<<<<<< HEAD
-=======
-                return 0;
->>>>>>> 68b46774
             }
         }
 
@@ -651,22 +636,11 @@
         if (pktl) {
             *pkt = pktl->pkt;
             st = s->streams[pkt->stream_index];
-<<<<<<< HEAD
-            if (s->raw_packet_buffer_remaining_size <= 0)
-                probe_codec(s, st, NULL);
+            if (s->raw_packet_buffer_remaining_size <= 0) {
+                if ((err = probe_codec(s, st, NULL)) < 0)
+                    return err;
+            }
             if(st->request_probe <= 0){
-=======
-            if (st->codec->codec_id != AV_CODEC_ID_PROBE || !st->probe_packets ||
-                s->raw_packet_buffer_remaining_size < pkt->size) {
-                AVProbeData *pd;
-                if (st->probe_packets) {
-                    if ((err = probe_codec(s, st, NULL)) < 0)
-                        return err;
-                }
-                pd = &st->probe_data;
-                av_freep(&pd->buf);
-                pd->buf_size = 0;
->>>>>>> 68b46774
                 s->raw_packet_buffer = pktl->next;
                 s->raw_packet_buffer_remaining_size += pkt->size;
                 av_free(pktl);
