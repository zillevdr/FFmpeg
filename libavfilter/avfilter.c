--- conflicted
+++ resolved
@@ -568,13 +568,11 @@
     int i;
     AVFilterLink *link;
 
-<<<<<<< HEAD
     if (!filter)
         return;
-=======
+
     if (filter->graph)
         ff_filter_graph_remove_filter(filter->graph, filter);
->>>>>>> 1565cbc6
 
     if (filter->filter->uninit)
         filter->filter->uninit(filter);
