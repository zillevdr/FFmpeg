#!/bin/sh
#
# FFmpeg configure script
#
# Copyright (c) 2000-2002 Fabrice Bellard
# Copyright (c) 2005-2008 Diego Biurrun
# Copyright (c) 2005-2008 Mans Rullgard
#

# Prevent locale nonsense from breaking basic text processing.
LC_ALL=C
export LC_ALL

# make sure we are running under a compatible shell
# try to make this part work with most shells

try_exec(){
    echo "Trying shell $1"
    type "$1" > /dev/null 2>&1 && exec "$@"
}

unset foo
(: ${foo%%bar}) 2> /dev/null
E1="$?"

(: ${foo?}) 2> /dev/null
E2="$?"

if test "$E1" != 0 || test "$E2" = 0; then
    echo "Broken shell detected.  Trying alternatives."
    export FF_CONF_EXEC
    if test "0$FF_CONF_EXEC" -lt 1; then
        FF_CONF_EXEC=1
        try_exec bash "$0" "$@"
    fi
    if test "0$FF_CONF_EXEC" -lt 2; then
        FF_CONF_EXEC=2
        try_exec ksh "$0" "$@"
    fi
    if test "0$FF_CONF_EXEC" -lt 3; then
        FF_CONF_EXEC=3
        try_exec /usr/xpg4/bin/sh "$0" "$@"
    fi
    echo "No compatible shell script interpreter found."
    echo "This configure script requires a POSIX-compatible shell"
    echo "such as bash or ksh."
    echo "THIS IS NOT A BUG IN FFMPEG, DO NOT REPORT IT AS SUCH."
    echo "Instead, install a working POSIX-compatible shell."
    echo "Disabling this configure test will create a broken FFmpeg."
    if test "$BASH_VERSION" = '2.04.0(1)-release'; then
        echo "This bash version ($BASH_VERSION) is broken on your platform."
        echo "Upgrade to a later version if available."
    fi
    exit 1
fi

show_help(){
cat <<EOF
Usage: configure [options]
Options: [defaults in brackets after descriptions]

Help options:
  --help                   print this message
  --list-decoders          show all available decoders
  --list-encoders          show all available encoders
  --list-hwaccels          show all available hardware accelerators
  --list-demuxers          show all available demuxers
  --list-muxers            show all available muxers
  --list-parsers           show all available parsers
  --list-protocols         show all available protocols
  --list-bsfs              show all available bitstream filters
  --list-indevs            show all available input devices
  --list-outdevs           show all available output devices
  --list-filters           show all available filters

Standard options:
  --logfile=FILE           log tests and output to FILE [config.log]
  --disable-logging        do not log configure debug information
  --prefix=PREFIX          install in PREFIX [$prefix]
  --bindir=DIR             install binaries in DIR [PREFIX/bin]
  --datadir=DIR            install data files in DIR [PREFIX/share/ffmpeg]
  --libdir=DIR             install libs in DIR [PREFIX/lib]
  --shlibdir=DIR           install shared libs in DIR [PREFIX/lib]
  --incdir=DIR             install includes in DIR [PREFIX/include]
  --mandir=DIR             install man page in DIR [PREFIX/share/man]

Licensing options:
  --enable-gpl             allow use of GPL code, the resulting libs
                           and binaries will be under GPL [no]
  --enable-version3        upgrade (L)GPL to version 3 [no]
  --enable-nonfree         allow use of nonfree code, the resulting libs
                           and binaries will be unredistributable [no]

Configuration options:
  --disable-static         do not build static libraries [no]
  --enable-shared          build shared libraries [no]
  --enable-small           optimize for size instead of speed
  --enable-runtime-cpudetect detect cpu capabilities at runtime (bigger binary)
  --enable-gray            enable full grayscale support (slower color)
  --disable-swscale-alpha  disable alpha channel support in swscale

Component options:
  --disable-doc            do not build documentation
  --disable-ffmpeg         disable ffmpeg build
  --disable-ffplay         disable ffplay build
  --disable-ffprobe        disable ffprobe build
  --disable-ffserver       disable ffserver build
  --disable-avdevice       disable libavdevice build
  --disable-avcodec        disable libavcodec build
  --disable-avformat       disable libavformat build
  --disable-swresample     disable libswresample build
  --disable-swscale        disable libswscale build
  --disable-postproc       disable libpostproc build
  --disable-avfilter       disable video filter support [no]
  --disable-pthreads       disable pthreads [auto]
  --disable-w32threads     disable Win32 threads [auto]
  --disable-os2threads     disable OS/2 threads [auto]
  --enable-x11grab         enable X11 grabbing [no]
  --disable-network        disable network support [no]
  --disable-dct            disable DCT code
  --disable-mdct           disable MDCT code
  --disable-rdft           disable RDFT code
  --disable-fft            disable FFT code
  --enable-dxva2           enable DXVA2 code
  --enable-vaapi           enable VAAPI code [autodetect]
  --enable-vda             enable VDA code   [autodetect]
  --enable-vdpau           enable VDPAU code [autodetect]

Individual component options:
  --disable-everything     disable all components listed below
  --disable-encoder=NAME   disable encoder NAME
  --enable-encoder=NAME    enable encoder NAME
  --disable-encoders       disable all encoders
  --disable-decoder=NAME   disable decoder NAME
  --enable-decoder=NAME    enable decoder NAME
  --disable-decoders       disable all decoders
  --disable-hwaccel=NAME   disable hwaccel NAME
  --enable-hwaccel=NAME    enable hwaccel NAME
  --disable-hwaccels       disable all hwaccels
  --disable-muxer=NAME     disable muxer NAME
  --enable-muxer=NAME      enable muxer NAME
  --disable-muxers         disable all muxers
  --disable-demuxer=NAME   disable demuxer NAME
  --enable-demuxer=NAME    enable demuxer NAME
  --disable-demuxers       disable all demuxers
  --enable-parser=NAME     enable parser NAME
  --disable-parser=NAME    disable parser NAME
  --disable-parsers        disable all parsers
  --enable-bsf=NAME        enable bitstream filter NAME
  --disable-bsf=NAME       disable bitstream filter NAME
  --disable-bsfs           disable all bitstream filters
  --enable-protocol=NAME   enable protocol NAME
  --disable-protocol=NAME  disable protocol NAME
  --disable-protocols      disable all protocols
  --enable-indev=NAME      enable input device NAME
  --disable-indev=NAME     disable input device NAME
  --disable-indevs         disable input devices
  --enable-outdev=NAME     enable output device NAME
  --disable-outdev=NAME    disable output device NAME
  --disable-outdevs        disable output devices
  --disable-devices        disable all devices
  --enable-filter=NAME     enable filter NAME
  --disable-filter=NAME    disable filter NAME
  --disable-filters        disable all filters

External library support:
  --enable-avisynth        enable reading of AVISynth script files [no]
  --enable-bzlib           enable bzlib [autodetect]
  --enable-fontconfig      enable fontconfig
  --enable-frei0r          enable frei0r video filtering
  --enable-gnutls          enable gnutls [no]
  --enable-libaacplus      enable AAC+ encoding via libaacplus [no]
  --enable-libass          enable libass subtitles rendering [no]
  --enable-libbluray       enable BluRay reading using libbluray [no]
  --enable-libcelt         enable CELT decoding via libcelt [no]
  --enable-libopencore-amrnb enable AMR-NB de/encoding via libopencore-amrnb [no]
  --enable-libopencore-amrwb enable AMR-WB decoding via libopencore-amrwb [no]
  --enable-libopencv       enable video filtering via libopencv [no]
  --enable-libcdio         enable audio CD grabbing with libcdio
  --enable-libdc1394       enable IIDC-1394 grabbing using libdc1394
                           and libraw1394 [no]
  --enable-libfaac         enable FAAC support via libfaac [no]
  --enable-libfreetype     enable libfreetype [no]
  --enable-libgsm          enable GSM support via libgsm [no]
  --enable-libmodplug      enable ModPlug via libmodplug [no]
  --enable-libmp3lame      enable MP3 encoding via libmp3lame [no]
  --enable-libnut          enable NUT (de)muxing via libnut,
                           native (de)muxer exists [no]
  --enable-libopenjpeg     enable JPEG 2000 encoding/decoding via OpenJPEG [no]
  --enable-libpulse        enable Pulseaudio input via libpulse [no]
  --enable-librtmp         enable RTMP[E] support via librtmp [no]
  --enable-libschroedinger enable Dirac support via libschroedinger [no]
  --enable-libspeex        enable Speex support via libspeex [no]
  --enable-libstagefright-h264  enable H.264 decoding via libstagefright [no]
  --enable-libtheora       enable Theora encoding via libtheora [no]
  --enable-libutvideo      enable Ut Video encoding and decoding via libutvideo [no]
  --enable-libv4l2         enable libv4l2/v4l-utils [no]
  --enable-libvo-aacenc    enable AAC encoding via libvo-aacenc [no]
  --enable-libvo-amrwbenc  enable AMR-WB encoding via libvo-amrwbenc [no]
  --enable-libvorbis       enable Vorbis encoding via libvorbis,
                           native implementation exists [no]
  --enable-libvpx          enable VP8 support via libvpx [no]
  --enable-libx264         enable H.264 encoding via x264 [no]
  --enable-libxavs         enable AVS encoding via xavs [no]
  --enable-libxvid         enable Xvid encoding via xvidcore,
                           native MPEG-4/Xvid encoder exists [no]
  --enable-openal          enable OpenAL 1.1 capture support [no]
  --enable-openssl         enable openssl [no]
  --enable-zlib            enable zlib [autodetect]

Advanced options (experts only):
  --cross-prefix=PREFIX    use PREFIX for compilation tools [$cross_prefix]
  --enable-cross-compile   assume a cross-compiler is used
  --sysroot=PATH           root of cross-build tree
  --sysinclude=PATH        location of cross-build system headers
  --target-os=OS           compiler targets OS [$target_os]
  --target-exec=CMD        command to run executables on target
  --target-path=DIR        path to view of build directory on target
  --nm=NM                  use nm tool NM [$nm_default]
  --ar=AR                  use archive tool AR [$ar_default]
  --as=AS                  use assembler AS [$as_default]
  --yasmexe=EXE            use yasm-compatible assembler EXE [$yasmexe_default]
  --cc=CC                  use C compiler CC [$cc_default]
  --cxx=CXX                use C compiler CXX [$cxx_default]
  --ld=LD                  use linker LD [$ld_default]
  --host-cc=HOSTCC         use host C compiler HOSTCC
  --host-cflags=HCFLAGS    use HCFLAGS when compiling for host
  --host-ldflags=HLDFLAGS  use HLDFLAGS when linking for host
  --host-libs=HLIBS        use libs HLIBS when linking for host
  --extra-cflags=ECFLAGS   add ECFLAGS to CFLAGS [$CFLAGS]
  --extra-cxxflags=ECFLAGS add ECFLAGS to CXXFLAGS [$CXXFLAGS]
  --extra-ldflags=ELDFLAGS add ELDFLAGS to LDFLAGS [$LDFLAGS]
  --extra-libs=ELIBS       add ELIBS [$ELIBS]
  --extra-version=STRING   version string suffix []
  --optflags               override optimization-related compiler flags
  --build-suffix=SUFFIX    library name suffix []
  --malloc-prefix=PREFIX   prefix malloc and related names with PREFIX
  --progs-suffix=SUFFIX    program name suffix []
  --arch=ARCH              select architecture [$arch]
  --cpu=CPU                select the minimum required CPU (affects
                           instruction selection, may crash on older CPUs)
  --enable-pic             build position-independent code
  --enable-sram            allow use of on-chip SRAM
  --disable-symver         disable symbol versioning
  --disable-fastdiv        disable table-based division
  --enable-hardcoded-tables use hardcoded tables instead of runtime generation
  --disable-safe-bitstream-reader
                           disable buffer boundary checking in bitreaders
                           (faster, but may crash)
  --enable-memalign-hack   emulate memalign, interferes with memory debuggers

Optimization options (experts only):
  --disable-asm            disable all assembler optimizations
  --disable-altivec        disable AltiVec optimizations
  --disable-amd3dnow       disable 3DNow! optimizations
  --disable-amd3dnowext    disable 3DNow! extended optimizations
  --disable-mmx            disable MMX optimizations
  --disable-mmx2           disable MMX2 optimizations
  --disable-sse            disable SSE optimizations
  --disable-ssse3          disable SSSE3 optimizations
  --disable-avx            disable AVX optimizations
  --disable-armv5te        disable armv5te optimizations
  --disable-armv6          disable armv6 optimizations
  --disable-armv6t2        disable armv6t2 optimizations
  --disable-armvfp         disable ARM VFP optimizations
  --disable-mmi            disable MMI optimizations
  --disable-neon           disable NEON optimizations
  --disable-vis            disable VIS optimizations
  --disable-yasm           disable use of yasm assembler
  --postproc-version=V     build libpostproc version V.
                           Where V can be '$ALT_PP_VER_MAJOR.$ALT_PP_VER_MINOR.$ALT_PP_VER_MICRO' or 'current'. [$postproc_version_default]

Developer options (useful when working on FFmpeg itself):
  --enable-coverage        build with test coverage instrumentation
  --disable-debug          disable debugging symbols
  --enable-debug=LEVEL     set the debug level [$debuglevel]
  --disable-optimizations  disable compiler optimizations
  --enable-extra-warnings  enable more compiler warnings
  --disable-stripping      disable stripping of executables and shared libraries
  --assert-level=level     0(default), 1 or 2, amount of assertion testing,
                           2 causes a slowdown at runtime.
  --valgrind=VALGRIND      run "make fate" tests through valgrind to detect memory
                           leaks and errors, using the specified valgrind binary.
                           Cannot be combined with --target-exec
  --samples=PATH           location of test samples for FATE, if not set use
                           \$FATE_SAMPLES at make invocation time.
  --enable-xmm-clobber-test check XMM registers for clobbering (Win64-only;
                           should be used only for debugging purposes)

NOTE: Object files are built at the place where configure is launched.
EOF
  exit 0
}

quotes='""'

log(){
    echo "$@" >> $logfile
}

log_file(){
    log BEGIN $1
    pr -n -t $1 >> $logfile
    log END $1
}

echolog(){
    log "$@"
    echo "$@"
}

warn(){
    log "WARNING: $*"
    WARNINGS="${WARNINGS}WARNING: $*\n"
}

die(){
    echolog "$@"
    cat <<EOF

If you think configure made a mistake, make sure you are using the latest
version from Git.  If the latest version fails, report the problem to the
ffmpeg-user@ffmpeg.org mailing list or IRC #ffmpeg on irc.freenode.net.
EOF
    if disabled logging; then
        cat <<EOF
Rerun configure with logging enabled (do not use --disable-logging), and
include the log this produces with your report.
EOF
    else
cat <<EOF
Include the log file "$logfile" produced by configure as this will help
solving the problem.
EOF
    fi
    exit 1
}

# Avoid locale weirdness, besides we really just want to translate ASCII.
toupper(){
    echo "$@" | tr abcdefghijklmnopqrstuvwxyz ABCDEFGHIJKLMNOPQRSTUVWXYZ
}

tolower(){
    echo "$@" | tr ABCDEFGHIJKLMNOPQRSTUVWXYZ abcdefghijklmnopqrstuvwxyz
}

c_escape(){
    echo "$*" | sed 's/["\\]/\\\0/g'
}

sh_quote(){
    v=$(echo "$1" | sed "s/'/'\\\\''/g")
    test "x$v" = "x${v#*[!A-Za-z0-9_/.+-]}" || v="'$v'"
    echo "$v"
}

cleanws(){
    echo "$@" | sed 's/^ *//;s/  */ /g;s/ *$//'
}

filter(){
    pat=$1
    shift
    for v; do
        eval "case $v in $pat) echo $v ;; esac"
    done
}

filter_out(){
    pat=$1
    shift
    for v; do
        eval "case $v in $pat) ;; *) echo $v ;; esac"
    done
}

map(){
    m=$1
    shift
    for v; do eval $m; done
}

set_all(){
    value=$1
    shift
    for var in $*; do
        eval $var=$value
    done
}

set_weak(){
    value=$1
    shift
    for var; do
        eval : \${$var:=$value}
    done
}

set_safe(){
    var=$1
    shift
    eval $(echo "$var" | sed 's/[^A-Za-z0-9_]/_/g')='$*'
}

get_safe(){
    eval echo \$$(echo "$1" | sed 's/[^A-Za-z0-9_]/_/g')
}

pushvar(){
    for var in $*; do
        eval level=\${${var}_level:=0}
        eval ${var}_${level}="\$$var"
        eval ${var}_level=$(($level+1))
    done
}

popvar(){
    for var in $*; do
        eval level=\${${var}_level:-0}
        test $level = 0 && continue
        eval level=$(($level-1))
        eval $var="\${${var}_${level}}"
        eval ${var}_level=$level
        eval unset ${var}_${level}
    done
}

enable(){
    set_all yes $*
}

disable(){
    set_all no $*
}

enable_weak(){
    set_weak yes $*
}

disable_weak(){
    set_weak no $*
}

enable_safe(){
    for var; do
        enable $(echo "$var" | sed 's/[^A-Za-z0-9_]/_/g')
    done
}

disable_safe(){
    for var; do
        disable $(echo "$var" | sed 's/[^A-Za-z0-9_]/_/g')
    done
}

do_enable_deep(){
    for var; do
        enabled $var && continue
        eval sel="\$${var}_select"
        eval sgs="\$${var}_suggest"
        pushvar var sgs
        enable_deep $sel
        popvar sgs
        enable_deep_weak $sgs
        popvar var
    done
}

enable_deep(){
    do_enable_deep $*
    enable $*
}

enable_deep_weak(){
    do_enable_deep $*
    enable_weak $*
}

enabled(){
    test "${1#!}" = "$1" && op== || op=!=
    eval test "x\$${1#!}" $op "xyes"
}

disabled(){
    test "${1#!}" = "$1" && op== || op=!=
    eval test "x\$${1#!}" $op "xno"
}

enabled_all(){
    for opt; do
        enabled $opt || return 1
    done
}

disabled_all(){
    for opt; do
        disabled $opt || return 1
    done
}

enabled_any(){
    for opt; do
        enabled $opt && return 0
    done
}

disabled_any(){
    for opt; do
        disabled $opt && return 0
    done
    return 1
}

set_default(){
    for opt; do
        eval : \${$opt:=\$${opt}_default}
    done
}

is_in(){
    value=$1
    shift
    for var in $*; do
        [ $var = $value ] && return 0
    done
    return 1
}

check_deps(){
    for cfg; do
        cfg="${cfg#!}"
        enabled ${cfg}_checking && die "Circular dependency for $cfg."
        disabled ${cfg}_checking && continue
        enable ${cfg}_checking

        eval dep_all="\$${cfg}_deps"
        eval dep_any="\$${cfg}_deps_any"
        eval dep_sel="\$${cfg}_select"
        eval dep_sgs="\$${cfg}_suggest"
        eval dep_ifa="\$${cfg}_if"
        eval dep_ifn="\$${cfg}_if_any"

        pushvar cfg dep_all dep_any dep_sel dep_sgs dep_ifa dep_ifn
        check_deps $dep_all $dep_any $dep_sel $dep_sgs $dep_ifa $dep_ifn
        popvar cfg dep_all dep_any dep_sel dep_sgs dep_ifa dep_ifn

        [ -n "$dep_ifa" ] && { enabled_all $dep_ifa && enable_weak $cfg; }
        [ -n "$dep_ifn" ] && { enabled_any $dep_ifn && enable_weak $cfg; }
        enabled_all  $dep_all || disable $cfg
        enabled_any  $dep_any || disable $cfg
        disabled_any $dep_sel && disable $cfg

        if enabled $cfg; then
            eval dep_extralibs="\$${cfg}_extralibs"
            test -n "$dep_extralibs" && add_extralibs $dep_extralibs
            enable_deep $dep_sel
            enable_deep_weak $dep_sgs
        fi

        disable ${cfg}_checking
    done
}

print_config_h(){
    enabled $1 && v=1 || v=0
    echo "#define $2 $v"
}

print_config_mak(){
    enabled $1 && v= || v=!
    echo "$v$2=yes"
}

print_config_asm(){
    enabled $1 && v=1 || v=0
    echo "%define $2 $v"
}

print_config(){
    pfx=$1
    files=$2
    shift 2
    for cfg; do
        ucname="$(toupper $cfg)"
        for f in $files; do
            "print_config_${f##*.}" $cfg ${pfx}${ucname} >>$f
        done
    done
}

print_enabled(){
    test "$1" = -n && end=" " && shift || end="\n"
    suf=$1
    shift
    for v; do
        enabled $v && printf "%s$end" ${v%$suf};
    done
}

append(){
    var=$1
    shift
    eval "$var=\"\$$var $*\""
}

prepend(){
    var=$1
    shift
    eval "$var=\"$* \$$var\""
}

add_cppflags(){
    append CPPFLAGS $($filter_cppflags "$@")
}

add_cflags(){
    append CFLAGS $($filter_cflags "$@")
}

add_cxxflags(){
    append CXXFLAGS $($filter_cflags "$@")
}

add_asflags(){
    append ASFLAGS $($filter_asflags "$@")
}

add_ldflags(){
    append LDFLAGS "$@"
}

add_extralibs(){
    prepend extralibs "$@"
}

check_cmd(){
    log "$@"
    "$@" >> $logfile 2>&1
}

check_cc(){
    log check_cc "$@"
    cat > $TMPC
    log_file $TMPC
    check_cmd $cc $CPPFLAGS $CFLAGS "$@" -c -o $TMPO $TMPC
}

check_cxx(){
    log check_cxx "$@"
    cat > $TMPCPP
    log_file $TMPCPP
    check_cmd $cxx $CPPFLAGS $CFLAGS $CXXFLAGS "$@" -c -o $TMPO $TMPCPP
}

check_cpp(){
    log check_cpp "$@"
    cat > $TMPC
    log_file $TMPC
    check_cmd $cc $CPPFLAGS $CFLAGS "$@" -E -o $TMPO $TMPC
}

check_as(){
    log check_as "$@"
    cat > $TMPC
    log_file $TMPC
    check_cmd $as $CPPFLAGS $ASFLAGS "$@" -c -o $TMPO $TMPC
}

check_asm(){
    log check_asm "$@"
    name="$1"
    code="$2"
    shift 2
    disable $name
    check_as "$@" <<EOF && enable $name
void foo(void){ __asm__ volatile($code); }
EOF
}

check_yasm(){
    log check_yasm "$@"
    echo "$1" > $TMPS
    log_file $TMPS
    shift 1
    check_cmd $yasmexe $YASMFLAGS "$@" -o $TMPO $TMPS
}

check_ld(){
    log check_ld "$@"
    type=$1
    shift 1
    flags=''
    libs=''
    for f; do
        test "${f}" = "${f#-l}" && flags="$flags $f" || libs="$libs $f"
    done
    check_$type $($filter_cflags $flags) || return
    check_cmd $ld $LDFLAGS $flags -o $TMPE $TMPO $libs $extralibs
}

check_cppflags(){
    log check_cppflags "$@"
    set -- $($filter_cppflags "$@")
    check_cc "$@" <<EOF && append CPPFLAGS "$@"
int x;
EOF
}

check_cflags(){
    log check_cflags "$@"
    set -- $($filter_cflags "$@")
    check_cc "$@" <<EOF && append CFLAGS "$@"
int x;
EOF
}

check_cxxflags(){
    log check_cxxflags "$@"
    set -- $($filter_cflags "$@")
    check_cxx "$@" <<EOF && append CXXFLAGS "$@"
int x;
EOF
}

test_ldflags(){
    log test_ldflags "$@"
    check_ld "cc" "$@" <<EOF
int main(void){ return 0; }
EOF
}

check_ldflags(){
    log check_ldflags "$@"
    test_ldflags "$@" && add_ldflags "$@"
}

check_header(){
    log check_header "$@"
    header=$1
    shift
    disable_safe $header
    check_cpp "$@" <<EOF && enable_safe $header
#include <$header>
int x;
EOF
}

check_func(){
    log check_func "$@"
    func=$1
    shift
    disable $func
    check_ld "cc" "$@" <<EOF && enable $func
extern int $func();
int main(void){ $func(); }
EOF
}

check_mathfunc(){
    log check_mathfunc "$@"
    func=$1
    shift
    disable $func
    check_ld "cc" "$@" <<EOF && enable $func
#include <math.h>
float foo(float f) { return $func(f); }
int main(void){ return (int) foo; }
EOF
}

check_func_headers(){
    log check_func_headers "$@"
    headers=$1
    funcs=$2
    shift 2
    {
        for hdr in $headers; do
            echo "#include <$hdr>"
        done
        for func in $funcs; do
            echo "long check_$func(void) { return (long) $func; }"
        done
        echo "int main(void) { return 0; }"
    } | check_ld "cc" "$@" && enable $funcs && enable_safe $headers
}

check_class_headers_cpp(){
    log check_class_headers_cpp "$@"
    headers=$1
    classes=$2
    shift 2
    {
        for hdr in $headers; do
            echo "#include <$hdr>"
        done
        echo "int main(void) { "
        i=1
        for class in $classes; do
            echo "$class obj$i;"
            i=$(expr $i + 1)
        done
        echo "return 0; }"
    } | check_ld "cxx" "$@" && enable $funcs && enable_safe $headers
}

check_cpp_condition(){
    log check_cpp_condition "$@"
    header=$1
    condition=$2
    shift 2
    check_cpp $($filter_cppflags "$@") <<EOF
#include <$header>
#if !($condition)
#error "unsatisfied condition: $condition"
#endif
EOF
}

check_lib(){
    log check_lib "$@"
    header="$1"
    func="$2"
    shift 2
    check_header $header && check_func $func "$@" && add_extralibs "$@"
}

check_lib2(){
    log check_lib2 "$@"
    headers="$1"
    funcs="$2"
    shift 2
    check_func_headers "$headers" "$funcs" "$@" && add_extralibs "$@"
}

check_lib_cpp(){
    log check_lib_cpp "$@"
    headers="$1"
    classes="$2"
    shift 2
    check_class_headers_cpp "$headers" "$classes" "$@" && add_extralibs "$@"
}

check_pkg_config(){
    log check_pkg_config "$@"
    pkg="$1"
    headers="$2"
    funcs="$3"
    shift 3
    $pkg_config --exists $pkg 2>/dev/null || return
    pkg_cflags=$($pkg_config --cflags $pkg)
    pkg_libs=$($pkg_config --libs $pkg)
    check_func_headers "$headers" "$funcs" $pkg_cflags $pkg_libs "$@" &&
        set_safe ${pkg}_cflags $pkg_cflags   &&
        set_safe ${pkg}_libs   $pkg_libs
}

check_exec(){
    check_ld "cc" "$@" && { enabled cross_compile || $TMPE >> $logfile 2>&1; }
}

check_exec_crash(){
    code=$(cat)

    # exit() is not async signal safe.  _Exit (C99) and _exit (POSIX)
    # are safe but may not be available everywhere.  Thus we use
    # raise(SIGTERM) instead.  The check is run in a subshell so we
    # can redirect the "Terminated" message from the shell.  SIGBUS
    # is not defined by standard C so it is used conditionally.

    (check_exec "$@") >> $logfile 2>&1 <<EOF
#include <signal.h>
static void sighandler(int sig){
    raise(SIGTERM);
}
int func(void){
    $code
}
int (*func_ptr)(void) = func;
int main(void){
    signal(SIGILL, sighandler);
    signal(SIGFPE, sighandler);
    signal(SIGSEGV, sighandler);
#ifdef SIGBUS
    signal(SIGBUS, sighandler);
#endif
    return func_ptr();
}
EOF
}

check_type(){
    log check_type "$@"
    headers=$1
    type=$2
    shift 2
    disable_safe "$type"
    incs=""
    for hdr in $headers; do
        incs="$incs
#include <$hdr>"
    done
    check_cc "$@" <<EOF && enable_safe "$type"
$incs
$type v;
EOF
}

check_struct(){
    log check_type "$@"
    headers=$1
    struct=$2
    member=$3
    shift 3
    disable_safe "${struct}_${member}"
    incs=""
    for hdr in $headers; do
        incs="$incs
#include <$hdr>"
    done
    check_cc "$@" <<EOF && enable_safe "${struct}_${member}"
$incs
const void *p = &(($struct *)0)->$member;
EOF
}

require(){
    name="$1"
    header="$2"
    func="$3"
    shift 3
    check_lib $header $func "$@" || die "ERROR: $name not found"
}

require2(){
    name="$1"
    headers="$2"
    func="$3"
    shift 3
    check_lib2 "$headers" $func "$@" || die "ERROR: $name not found"
}

require_cpp(){
    name="$1"
    headers="$2"
    classes="$3"
    shift 3
    check_lib_cpp "$headers" "$classes" "$@" || die "ERROR: $name not found"
}

require_pkg_config(){
    pkg="$1"
    check_pkg_config "$@" || die "ERROR: $pkg not found"
    add_cflags    $(get_safe ${pkg}_cflags)
    add_extralibs $(get_safe ${pkg}_libs)
}

check_host_cc(){
    log check_host_cc "$@"
    cat > $TMPC
    log_file $TMPC
    check_cmd $host_cc $host_cflags "$@" -c -o $TMPO $TMPC
}

check_host_cflags(){
    log check_host_cflags "$@"
    check_host_cc "$@" <<EOF && append host_cflags "$@"
int x;
EOF
}

apply(){
    file=$1
    shift
    "$@" < "$file" > "$file.tmp" && mv "$file.tmp" "$file" || rm "$file.tmp"
}

cp_if_changed(){
    cmp -s "$1" "$2" && echo "$2 is unchanged" && return
    mkdir -p "$(dirname $2)"
    cp -f "$1" "$2"
}

# CONFIG_LIST contains configurable options, while HAVE_LIST is for
# system-dependent things.

COMPONENT_LIST="
    bsfs
    decoders
    demuxers
    encoders
    filters
    hwaccels
    indevs
    muxers
    outdevs
    parsers
    protocols
"

PROGRAM_LIST="
    ffplay
    ffprobe
    ffserver
    ffmpeg
"

CONFIG_LIST="
    $COMPONENT_LIST
    $PROGRAM_LIST
    ac3dsp
    avcodec
    avdevice
    avfilter
    avformat
    avisynth
    bzlib
    crystalhd
    dct
    doc
    dwt
    dxva2
    fastdiv
    fft
    fontconfig
    frei0r
    gnutls
    gpl
    gray
    hardcoded_tables
    libaacplus
    libass
    libbluray
    libcdio
    libcelt
    libdc1394
    libfaac
    libfreetype
    libgsm
    libmodplug
    libmp3lame
    libnut
    libopencore_amrnb
    libopencore_amrwb
    libopencv
    libopenjpeg
    libpulse
    librtmp
    libschroedinger
    libspeex
    libstagefright_h264
    libtheora
    libutvideo
    libv4l2
    libvo_aacenc
    libvo_amrwbenc
    libvorbis
    libvpx
    libx264
    libxavs
    libxvid
    lsp
    mdct
    memalign_hack
    mpegaudiodsp
    network
    nonfree
    openal
    openssl
    pic
    postproc
    rdft
    rtpdec
    runtime_cpudetect
    safe_bitstream_reader
    shared
    sinewin
    small
    sram
    static
    swresample
    swscale
    swscale_alpha
    thumb
    vaapi
    vda
    vdpau
    version3
    xmm_clobber_test
    x11grab
    zlib
"

THREADS_LIST='
    pthreads
    w32threads
    os2threads
'

ARCH_LIST='
    alpha
    arm
    avr32
    avr32_ap
    avr32_uc
    bfin
    ia64
    m68k
    mips
    mips64
    parisc
    ppc
    ppc64
    s390
    sh4
    sparc
    sparc64
    tomi
    x86
    x86_32
    x86_64
'

ARCH_EXT_LIST='
    altivec
    amd3dnow
    amd3dnowext
    armv5te
    armv6
    armv6t2
    armvfp
    avx
    mmi
    mmx
    mmx2
    neon
    ppc4xx
    sse
    ssse3
    vfpv3
    vis
'

HAVE_LIST_PUB='
    bigendian
    fast_unaligned
'

HAVE_LIST="
    $ARCH_EXT_LIST
    $HAVE_LIST_PUB
    $THREADS_LIST
    aligned_stack
    alsa_asoundlib_h
    altivec_h
    arpa_inet_h
    asm_mod_y
    asm_types_h
    attribute_may_alias
    attribute_packed
    cbrtf
    clock_gettime
    closesocket
    cmov
    dcbzl
    dev_bktr_ioctl_bt848_h
    dev_bktr_ioctl_meteor_h
    dev_ic_bt8xx_h
    dev_video_bktr_ioctl_bt848_h
    dev_video_meteor_ioctl_meteor_h
    dlfcn_h
    dlopen
    dos_paths
    ebp_available
    ebx_available
    exp2
    exp2f
    fast_64bit
    fast_clz
    fast_cmov
    fcntl
    fork
    getaddrinfo
    gethrtime
    GetProcessAffinityMask
    GetProcessMemoryInfo
    GetProcessTimes
    getrusage
    glob
    gnu_as
    ibm_asm
    inet_aton
    inline_asm
    isatty
    kbhit
    ldbrx
    libdc1394_1
    libdc1394_2
    llrint
    llrintf
    local_aligned_16
    local_aligned_8
    localtime_r
    log2
    log2f
    loongson
    lrint
    lrintf
    lzo1x_999_compress
    machine_ioctl_bt848_h
    machine_ioctl_meteor_h
    makeinfo
    malloc_h
    MapViewOfFile
    memalign
    mkstemp
    mmap
    PeekNamedPipe
    poll_h
    posix_memalign
    round
    roundf
    sched_getaffinity
    sdl
    sdl_video_size
    setmode
    setrlimit
    sndio_h
    socklen_t
    soundcard_h
    strerror_r
    strptime
    struct_addrinfo
    struct_ipv6_mreq
    struct_rusage_ru_maxrss
    struct_sockaddr_in6
    struct_sockaddr_sa_len
    struct_sockaddr_storage
    struct_v4l2_frmivalenum_discrete
    symver
    symver_asm_label
    symver_gnu_asm
    sysconf
    sysctl
    sys_mman_h
    sys_param_h
    sys_resource_h
    sys_select_h
    sys_soundcard_h
    sys_videoio_h
    termios_h
    threads
    trunc
    truncf
    vfp_args
    VirtualAlloc
    winsock2_h
    xform_asm
    xmm_clobbers
    yasm
"

# options emitted with CONFIG_ prefix but not available on command line
CONFIG_EXTRA="
    aandct
    avutil
    golomb
    gplv3
    h264chroma
    h264dsp
    h264pred
    h264qpel
    huffman
    lgplv3
    lpc
"

CMDLINE_SELECT="
    $ARCH_EXT_LIST
    $CONFIG_LIST
    $THREADS_LIST
    asm
    coverage
    cross_compile
    debug
    extra_warnings
    logging
    optimizations
    stripping
    symver
    yasm
"

PATHS_LIST='
    bindir
    datadir
    incdir
    libdir
    mandir
    prefix
    shlibdir
'

CMDLINE_SET="
    $PATHS_LIST
    ar
    arch
    as
    assert_level
    build_suffix
    cc
    cpu
    cross_prefix
    cxx
    dep_cc
    extra_version
    host_cc
    host_cflags
    host_ldflags
    host_libs
    host_os
    install
    ld
    logfile
    malloc_prefix
    nm
    optflags
    pkg_config
    postproc_version
    progs_suffix
    samples
    strip
    sysinclude
    sysroot
    target_exec
    target_os
    target_path
    valgrind
    yasmexe
"

CMDLINE_APPEND="
    extra_cflags
    extra_cxxflags
"

# code dependency declarations

# architecture extensions

armv5te_deps="arm"
armv6_deps="arm"
armv6t2_deps="arm"
armvfp_deps="arm"
neon_deps="arm"
vfpv3_deps="armvfp"

mmi_deps="mips"

altivec_deps="ppc"
ppc4xx_deps="ppc"

vis_deps="sparc"

x86_64_suggest="cmov fast_cmov"
amd3dnow_deps="mmx"
amd3dnowext_deps="amd3dnow"
mmx_deps="x86"
mmx2_deps="mmx"
sse_deps="mmx"
ssse3_deps="sse"
avx_deps="ssse3"

aligned_stack_if_any="ppc x86"
fast_64bit_if_any="alpha ia64 mips64 parisc64 ppc64 sparc64 x86_64"
fast_clz_if_any="alpha armv5te avr32 mips ppc x86"
fast_unaligned_if_any="armv6 ppc x86"

inline_asm_deps="!tms470"
need_memalign="altivec neon sse"

symver_if_any="symver_asm_label symver_gnu_asm"

# subsystems
dct_select="rdft"
mdct_select="fft"
rdft_select="fft"
mpegaudiodsp_select="dct"

# decoders / encoders / hardware accelerators
aac_decoder_select="mdct sinewin"
aac_encoder_select="mdct sinewin"
aac_latm_decoder_select="aac_decoder aac_latm_parser"
ac3_decoder_select="mdct ac3dsp ac3_parser"
ac3_encoder_select="mdct ac3dsp"
ac3_fixed_encoder_select="mdct ac3dsp"
alac_encoder_select="lpc"
amrnb_decoder_select="lsp"
amrwb_decoder_select="lsp"
atrac1_decoder_select="mdct sinewin"
atrac3_decoder_select="mdct"
binkaudio_dct_decoder_select="mdct rdft dct sinewin"
binkaudio_rdft_decoder_select="mdct rdft sinewin"
cavs_decoder_select="golomb"
cook_decoder_select="mdct sinewin"
cscd_decoder_suggest="zlib"
dca_decoder_select="mdct"
dnxhd_encoder_select="aandct"
dxa_decoder_select="zlib"
eac3_decoder_select="ac3_decoder"
eac3_encoder_select="mdct ac3dsp"
eamad_decoder_select="aandct"
eatgq_decoder_select="aandct"
eatqi_decoder_select="aandct"
ffv1_decoder_select="golomb"
flac_decoder_select="golomb"
flac_encoder_select="golomb lpc"
flashsv_decoder_select="zlib"
flashsv_encoder_select="zlib"
flashsv2_encoder_select="zlib"
flashsv2_decoder_select="zlib"
flv_decoder_select="h263_decoder"
flv_encoder_select="h263_encoder"
fraps_decoder_select="huffman"
h261_encoder_select="aandct"
h263_decoder_select="h263_parser"
h263_encoder_select="aandct"
h263_vaapi_hwaccel_select="vaapi h263_decoder"
h263i_decoder_select="h263_decoder"
h263p_encoder_select="h263_encoder"
h264_crystalhd_decoder_select="crystalhd h264_mp4toannexb_bsf h264_parser"
h264_decoder_select="golomb h264chroma h264dsp h264pred h264qpel"
h264_dxva2_hwaccel_deps="dxva2api_h"
h264_dxva2_hwaccel_select="dxva2 h264_decoder"
h264_vaapi_hwaccel_select="vaapi h264_decoder"
h264_vda_hwaccel_deps="VideoDecodeAcceleration_VDADecoder_h pthreads"
h264_vda_hwaccel_select="vda h264_decoder"
h264_vdpau_decoder_select="vdpau h264_decoder"
imc_decoder_select="fft mdct sinewin"
jpegls_decoder_select="golomb"
jpegls_encoder_select="golomb"
ljpeg_encoder_select="aandct"
loco_decoder_select="golomb"
mjpeg_encoder_select="aandct"
mlp_decoder_select="mlp_parser"
mp1_decoder_select="mpegaudiodsp"
mp1float_decoder_select="mpegaudiodsp"
mp2_decoder_select="mpegaudiodsp"
mp2float_decoder_select="mpegaudiodsp"
mp3_decoder_select="mpegaudiodsp"
mp3adu_decoder_select="mpegaudiodsp"
mp3adufloat_decoder_select="mpegaudiodsp"
mp3float_decoder_select="mpegaudiodsp"
mp3on4_decoder_select="mpegaudiodsp"
mp3on4float_decoder_select="mpegaudiodsp"
mpc7_decoder_select="mpegaudiodsp"
mpc8_decoder_select="mpegaudiodsp"
mpeg_vdpau_decoder_select="vdpau mpegvideo_decoder"
mpeg_xvmc_decoder_deps="X11_extensions_XvMClib_h"
mpeg_xvmc_decoder_select="mpegvideo_decoder"
mpeg1_vdpau_decoder_select="vdpau mpeg1video_decoder"
mpeg1_vdpau_hwaccel_select="vdpau mpeg1video_decoder"
mpeg1video_encoder_select="aandct"
mpeg2_crystalhd_decoder_select="crystalhd"
mpeg2_dxva2_hwaccel_deps="dxva2api_h"
mpeg2_dxva2_hwaccel_select="dxva2 mpeg2video_decoder"
mpeg2_vdpau_hwaccel_select="vdpau mpeg2video_decoder"
mpeg2_vaapi_hwaccel_select="vaapi mpeg2video_decoder"
mpeg2video_encoder_select="aandct"
mpeg4_crystalhd_decoder_select="crystalhd"
mpeg4_decoder_select="h263_decoder mpeg4video_parser"
mpeg4_encoder_select="h263_encoder"
mpeg4_vaapi_hwaccel_select="vaapi mpeg4_decoder"
mpeg4_vdpau_decoder_select="vdpau mpeg4_decoder"
msmpeg4_crystalhd_decoder_select="crystalhd"
msmpeg4v1_decoder_select="h263_decoder"
msmpeg4v1_encoder_select="h263_encoder"
msmpeg4v2_decoder_select="h263_decoder"
msmpeg4v2_encoder_select="h263_encoder"
msmpeg4v3_decoder_select="h263_decoder"
msmpeg4v3_encoder_select="h263_encoder"
nellymoser_decoder_select="mdct sinewin"
nellymoser_encoder_select="mdct sinewin"
png_decoder_select="zlib"
png_encoder_select="zlib"
qcelp_decoder_select="lsp"
qdm2_decoder_select="mdct rdft mpegaudiodsp"
ra_144_encoder_select="lpc"
ralf_decoder_select="golomb"
rv10_decoder_select="h263_decoder"
rv10_encoder_select="h263_encoder"
rv20_decoder_select="h263_decoder"
rv20_encoder_select="h263_encoder"
rv30_decoder_select="golomb h264chroma h264pred h264qpel"
rv40_decoder_select="golomb h264chroma h264pred h264qpel"
shorten_decoder_select="golomb"
sipr_decoder_select="lsp"
snow_decoder_select="dwt"
snow_encoder_select="aandct dwt"
sonic_decoder_select="golomb"
sonic_encoder_select="golomb"
sonic_ls_encoder_select="golomb"
svq1_encoder_select="aandct"
svq3_decoder_select="golomb h264chroma h264dsp h264pred h264qpel"
svq3_decoder_suggest="zlib"
theora_decoder_select="vp3_decoder"
tiff_decoder_suggest="zlib"
tiff_encoder_suggest="zlib"
truehd_decoder_select="mlp_decoder"
tscc_decoder_select="zlib"
twinvq_decoder_select="mdct lsp sinewin"
vc1_crystalhd_decoder_select="crystalhd"
vc1_decoder_select="h263_decoder h264chroma h264qpel"
vc1_dxva2_hwaccel_deps="dxva2api_h"
vc1_dxva2_hwaccel_select="dxva2 vc1_decoder"
vc1_vaapi_hwaccel_select="vaapi vc1_decoder"
vc1_vdpau_decoder_select="vdpau vc1_decoder"
vc1image_decoder_select="vc1_decoder"
vorbis_decoder_select="mdct"
vorbis_encoder_select="mdct"
vp6_decoder_select="huffman"
vp6a_decoder_select="vp6_decoder"
vp6f_decoder_select="vp6_decoder"
vp8_decoder_select="h264pred h264qpel"
wmapro_decoder_select="mdct sinewin"
wmav1_decoder_select="mdct sinewin"
wmav1_encoder_select="mdct sinewin"
wmav2_decoder_select="mdct sinewin"
wmav2_encoder_select="mdct sinewin"
wmavoice_decoder_select="lsp rdft dct mdct sinewin"
wmv1_decoder_select="h263_decoder"
wmv1_encoder_select="h263_encoder"
wmv2_decoder_select="h263_decoder"
wmv2_encoder_select="h263_encoder"
wmv3_decoder_select="vc1_decoder"
wmv3_crystalhd_decoder_select="crystalhd"
wmv3_dxva2_hwaccel_select="vc1_dxva2_hwaccel"
wmv3_vaapi_hwaccel_select="vc1_vaapi_hwaccel"
wmv3_vdpau_decoder_select="vc1_vdpau_decoder"
wmv3image_decoder_select="wmv3_decoder"
zerocodec_decoder_select="zlib"
zlib_decoder_select="zlib"
zlib_encoder_select="zlib"
zmbv_decoder_select="zlib"
zmbv_encoder_select="zlib"

crystalhd_deps="libcrystalhd_libcrystalhd_if_h"
vaapi_deps="va_va_h"
vda_deps="VideoDecodeAcceleration_VDADecoder_h pthreads"
vdpau_deps="vdpau_vdpau_h vdpau_vdpau_x11_h"

# parsers
h264_parser_select="golomb h264dsp h264pred"

# external libraries
<<<<<<< HEAD
libaacplus_encoder_deps="libaacplus"
libcelt_decoder_deps="libcelt"
libdirac_decoder_deps="libdirac !libschroedinger"
=======
>>>>>>> 7521c4ba
libfaac_encoder_deps="libfaac"
libgsm_decoder_deps="libgsm"
libgsm_encoder_deps="libgsm"
libgsm_ms_decoder_deps="libgsm"
libgsm_ms_encoder_deps="libgsm"
libmodplug_demuxer_deps="libmodplug"
libmp3lame_encoder_deps="libmp3lame"
libopencore_amrnb_decoder_deps="libopencore_amrnb"
libopencore_amrnb_encoder_deps="libopencore_amrnb"
libopencore_amrwb_decoder_deps="libopencore_amrwb"
libopenjpeg_decoder_deps="libopenjpeg"
libopenjpeg_encoder_deps="libopenjpeg"
libschroedinger_decoder_deps="libschroedinger"
libschroedinger_encoder_deps="libschroedinger"
libspeex_decoder_deps="libspeex"
libspeex_encoder_deps="libspeex"
libstagefright_h264_decoder_deps="libstagefright_h264"
libtheora_encoder_deps="libtheora"
libvo_aacenc_encoder_deps="libvo_aacenc"
libvo_amrwbenc_encoder_deps="libvo_amrwbenc"
libvorbis_encoder_deps="libvorbis"
libvpx_decoder_deps="libvpx"
libvpx_encoder_deps="libvpx"
libx264_encoder_deps="libx264"
libx264rgb_encoder_deps="libx264"
libxavs_encoder_deps="libxavs"
libxvid_encoder_deps="libxvid"
libutvideo_decoder_deps="libutvideo"
libutvideo_encoder_deps="libutvideo"

# demuxers / muxers
ac3_demuxer_select="ac3_parser"
asf_stream_muxer_select="asf_muxer"
avisynth_demuxer_deps="avisynth"
dirac_demuxer_select="dirac_parser"
eac3_demuxer_select="ac3_parser"
flac_demuxer_select="flac_parser"
ipod_muxer_select="mov_muxer"
libnut_demuxer_deps="libnut"
libnut_muxer_deps="libnut"
matroska_audio_muxer_select="matroska_muxer"
matroska_demuxer_suggest="zlib bzlib"
mov_demuxer_suggest="zlib"
mp3_demuxer_select="mpegaudio_parser"
mp4_muxer_select="mov_muxer"
mpegtsraw_demuxer_select="mpegts_demuxer"
mxf_d10_muxer_select="mxf_muxer"
ogg_demuxer_select="golomb"
psp_muxer_select="mov_muxer"
rtp_demuxer_select="sdp_demuxer"
rtpdec_select="asf_demuxer rm_demuxer rtp_protocol mpegts_demuxer mov_demuxer"
rtsp_demuxer_select="http_protocol rtpdec"
rtsp_muxer_select="rtp_muxer http_protocol rtp_protocol"
sap_demuxer_select="sdp_demuxer"
sap_muxer_select="rtp_muxer rtp_protocol"
sdp_demuxer_select="rtpdec"
spdif_muxer_select="aac_parser"
tg2_muxer_select="mov_muxer"
tgp_muxer_select="mov_muxer"
w64_demuxer_deps="wav_demuxer"

# indevs / outdevs
alsa_indev_deps="alsa_asoundlib_h snd_pcm_htimestamp"
alsa_outdev_deps="alsa_asoundlib_h"
bktr_indev_deps_any="dev_bktr_ioctl_bt848_h machine_ioctl_bt848_h dev_video_bktr_ioctl_bt848_h dev_ic_bt8xx_h"
dshow_indev_deps="IBaseFilter"
dshow_indev_extralibs="-lpsapi -lole32 -lstrmiids -luuid"
dv1394_indev_deps="dv1394 dv_demuxer"
fbdev_indev_deps="linux_fb_h"
jack_indev_deps="jack_jack_h sem_timedwait"
lavfi_indev_deps="avfilter"
libcdio_indev_deps="libcdio"
libdc1394_indev_deps="libdc1394"
libv4l2_indev_deps="libv4l2"
openal_indev_deps="openal"
oss_indev_deps_any="soundcard_h sys_soundcard_h"
oss_outdev_deps_any="soundcard_h sys_soundcard_h"
pulse_indev_deps="libpulse"
sdl_outdev_deps="sdl"
sndio_indev_deps="sndio_h"
sndio_outdev_deps="sndio_h"
v4l_indev_deps="linux_videodev_h"
v4l2_indev_deps_any="linux_videodev2_h sys_videoio_h"
vfwcap_indev_deps="capCreateCaptureWindow vfwcap_defines"
vfwcap_indev_extralibs="-lavicap32"
x11_grab_device_indev_deps="x11grab XShmCreateImage"

# protocols
bluray_protocol_deps="libbluray"
gopher_protocol_deps="network"
httpproxy_protocol_deps="network"
httpproxy_protocol_select="tcp_protocol"
http_protocol_deps="network"
http_protocol_select="tcp_protocol"
https_protocol_select="tls_protocol"
librtmp_protocol_deps="librtmp"
librtmpe_protocol_deps="librtmp"
librtmps_protocol_deps="librtmp"
librtmpt_protocol_deps="librtmp"
librtmpte_protocol_deps="librtmp"
mmsh_protocol_select="http_protocol"
mmst_protocol_deps="network"
rtmp_protocol_deps="!librtmp_protocol"
rtmp_protocol_select="tcp_protocol"
rtp_protocol_select="udp_protocol"
tcp_protocol_deps="network"
tls_protocol_deps_any="openssl gnutls"
tls_protocol_select="tcp_protocol"
udp_protocol_deps="network"

# filters
aconvert_filter_deps="swresample"
amovie_filter_deps="avcodec avformat"
aresample_filter_deps="swresample"
ass_filter_deps="libass"
blackframe_filter_deps="gpl"
boxblur_filter_deps="gpl"
colormatrix_filter_deps="gpl"
cropdetect_filter_deps="gpl"
delogo_filter_deps="gpl"
drawtext_filter_deps="libfreetype"
frei0r_filter_deps="frei0r dlopen"
frei0r_filter_extralibs='$ldl'
frei0r_src_filter_deps="frei0r dlopen"
frei0r_src_filter_extralibs='$ldl'
hqdn3d_filter_deps="gpl"
movie_filter_deps="avcodec avformat"
mp_filter_deps="gpl avcodec swscale postproc"
mptestsrc_filter_deps="gpl"
negate_filter_deps="lut_filter"
ocv_filter_deps="libopencv"
pan_filter_deps="swresample"
removelogo_filter_deps="avcodec avformat swscale"
scale_filter_deps="swscale"
super2xsai_filter_deps="gpl"
tinterlace_filter_deps="gpl"
yadif_filter_deps="gpl"

# libraries
avdevice_deps="avcodec avformat"
avformat_deps="avcodec"
postproc_deps="gpl"

# programs
ffplay_deps="avcodec avformat swscale swresample sdl"
ffplay_select="buffersink_filter rdft"
ffprobe_deps="avcodec avformat"
ffserver_deps="avformat ffm_muxer fork rtp_protocol rtsp_demuxer"
ffserver_extralibs='$ldl'
ffmpeg_deps="avcodec avfilter avformat swscale swresample"
ffmpeg_select="buffersink_filter"

doc_deps="texi2html"

# tests

test_deps(){
    suf1=$1
    suf2=$2
    shift 2
    for v; do
        dep=${v%=*}
        tests=${v#*=}
        for name in ${tests}; do
            append ${name}_test_deps ${dep}$suf1 ${dep}$suf2
        done
    done
}

mxf_d10_test_deps="avfilter"
seek_lavf_mxf_d10_test_deps="mxf_d10_test"

test_deps _encoder _decoder                                             \
    adpcm_ima_qt                                                        \
    adpcm_ima_wav                                                       \
    adpcm_ms                                                            \
    adpcm_swf                                                           \
    adpcm_yamaha=adpcm_yam                                              \
    alac                                                                \
    asv1                                                                \
    asv2                                                                \
    bmp                                                                 \
    dnxhd="dnxhd_1080i dnxhd_720p dnxhd_720p_rd"                        \
    dvvideo="dv dv_411 dv50"                                            \
    ffv1                                                                \
    flac                                                                \
    flashsv                                                             \
    flv                                                                 \
    adpcm_g726=g726                                                     \
    gif                                                                 \
    h261                                                                \
    h263="h263 h263p"                                                   \
    huffyuv                                                             \
    jpegls                                                              \
    mjpeg="jpg mjpeg ljpeg"                                             \
    mp2                                                                 \
    mpeg1video="mpeg mpeg1b"                                            \
    mpeg2video="mpeg2 mpeg2_422 mpeg2_idct_int mpeg2_ilace mpeg2_ivlc_qprd" \
    mpeg2video="mpeg2thread mpeg2thread_ilace"                          \
    mpeg4="mpeg4 mpeg4_adap mpeg4_qpel mpeg4_qprd mpeg4adv mpeg4nr"     \
    mpeg4="mpeg4thread error rc"                                        \
    msmpeg4v3=msmpeg4                                                   \
    msmpeg4v2                                                           \
    pbm=pbmpipe                                                         \
    pcx                                                                 \
    pgm="pgm pgmpipe"                                                   \
    png                                                                 \
    ppm="ppm ppmpipe"                                                   \
    rawvideo="rgb yuv"                                                  \
    roq                                                                 \
    rv10                                                                \
    rv20                                                                \
    sgi                                                                 \
    snow="snow snowll"                                                  \
    svq1                                                                \
    targa=tga                                                           \
    tiff                                                                \
    wmav1                                                               \
    wmav2                                                               \
    wmv1                                                                \
    wmv2                                                                \

test_deps _muxer _demuxer                                               \
    aiff                                                                \
    pcm_alaw=alaw                                                       \
    asf                                                                 \
    au                                                                  \
    avi                                                                 \
    dv=dv_fmt                                                           \
    ffm                                                                 \
    flv=flv_fmt                                                         \
    gxf                                                                 \
    matroska=mkv                                                        \
    mmf                                                                 \
    mov="mov ismv"                                                      \
    pcm_mulaw=mulaw                                                     \
    mxf="mxf mxf_d10"                                                   \
    nut                                                                 \
    ogg="ogg ogg_vp3"                                                   \
    rawvideo=pixfmt                                                     \
    rm                                                                  \
    swf                                                                 \
    mpegts=ts                                                           \
    voc                                                                 \
    wav                                                                 \
    yuv4mpegpipe=yuv4mpeg                                               \

ac3_fixed_test_deps="ac3_fixed_encoder ac3_decoder"
colormatrix1_test_deps="colormatrix_filter"
colormatrix2_test_deps="colormatrix_filter"
flashsv2_test_deps="zlib"
mpg_test_deps="mpeg1system_muxer mpegps_demuxer"
mpng_test_deps="zlib"
pp_test_deps="mp_filter"
pp2_test_deps="mp_filter"
pp3_test_deps="mp_filter"
pp4_test_deps="mp_filter"
pp5_test_deps="mp_filter"
pp6_test_deps="mp_filter"
zlib_test_deps="zlib"
zmbv_test_deps="zlib"

# default parameters

logfile="config.log"

# installation paths
prefix_default="/usr/local"
bindir_default='${prefix}/bin'
datadir_default='${prefix}/share/ffmpeg'
incdir_default='${prefix}/include'
libdir_default='${prefix}/lib'
mandir_default='${prefix}/share/man'
shlibdir_default="$libdir_default"
postproc_version_default="current"

# toolchain
ar_default="ar"
cc_default="gcc"
cxx_default="g++"
cc_version=\"unknown\"
host_cc_default="gcc"
install="install"
ln_s="ln -sf"
nm_default="nm"
objformat="elf"
pkg_config_default=pkg-config
ranlib="ranlib"
strip_default="strip"
yasmexe_default="yasm"

nm_opts='-g'
nogas=":"

# machine
arch_default=$(uname -m)
cpu="generic"

# OS
target_os_default=$(tolower $(uname -s))
host_os=$target_os_default

# alternative libpostproc version
ALT_PP_VER_MAJOR=51
ALT_PP_VER_MINOR=2
ALT_PP_VER_MICRO=101
ALT_PP_VER=$ALT_PP_VER_MAJOR.$ALT_PP_VER_MINOR.$ALT_PP_VER_MICRO

# configurable options
enable $PROGRAM_LIST

enable avcodec
enable avdevice
enable avfilter
enable avformat
enable avutil
enable postproc
enable stripping
enable swresample
enable swscale

enable asm
enable debug
enable doc
enable fastdiv
enable network
enable optimizations
enable safe_bitstream_reader
enable static
enable swscale_alpha

# build settings
SHFLAGS='-shared -Wl,-soname,$$(@F)'
FFSERVERLDFLAGS=-Wl,-E
LIBPREF="lib"
LIBSUF=".a"
FULLNAME='$(NAME)$(BUILDSUF)'
LIBNAME='$(LIBPREF)$(FULLNAME)$(LIBSUF)'
SLIBPREF="lib"
SLIBSUF=".so"
SLIBNAME='$(SLIBPREF)$(FULLNAME)$(SLIBSUF)'
SLIBNAME_WITH_VERSION='$(SLIBNAME).$(LIBVERSION)'
SLIBNAME_WITH_MAJOR='$(SLIBNAME).$(LIBMAJOR)'
LIB_INSTALL_EXTRA_CMD='$$(RANLIB) "$(LIBDIR)/$(LIBNAME)"'
SLIB_INSTALL_NAME='$(SLIBNAME_WITH_VERSION)'
SLIB_INSTALL_LINKS='$(SLIBNAME_WITH_MAJOR) $(SLIBNAME)'

AS_O='-o $@'
CC_O='-o $@'
CXX_O='-o $@'

host_cflags='-D_ISOC99_SOURCE -O3 -g'
host_libs='-lm'

target_path='$(CURDIR)'

# since the object filename is not given with the -MM flag, the compiler
# is only able to print the basename, and we must add the path ourselves
DEPEND_CMD='$(DEPCC) $(DEPFLAGS) $< | sed -e "/^\#.*/d" -e "s,^[[:space:]]*$(*F)\\.o,$(@D)/$(*F).o," > $(@:.o=.d)'
DEPFLAGS='$(CPPFLAGS) $(CFLAGS) -MM'

# find source path
if test -f configure; then
    source_path=.
else
    source_path=$(cd $(dirname "$0"); pwd)
    echo "$source_path" | grep -q '[[:blank:]]' &&
        die "Out of tree builds are impossible with whitespace in source path."
    test -e "$source_path/config.h" &&
        die "Out of tree builds are impossible with config.h in source dir."
fi

for v in "$@"; do
    r=${v#*=}
    l=${v%"$r"}
    r=$(sh_quote "$r")
    FFMPEG_CONFIGURATION="${FFMPEG_CONFIGURATION# } ${l}${r}"
done

find_things(){
    thing=$1
    pattern=$2
    file=$source_path/$3
    sed -n "s/^[^#]*$pattern.*([^,]*, *\([^,]*\)\(,.*\)*).*/\1_$thing/p" "$file"
}

ENCODER_LIST=$(find_things  encoder  ENC      libavcodec/allcodecs.c)
DECODER_LIST=$(find_things  decoder  DEC      libavcodec/allcodecs.c)
HWACCEL_LIST=$(find_things  hwaccel  HWACCEL  libavcodec/allcodecs.c)
PARSER_LIST=$(find_things   parser   PARSER   libavcodec/allcodecs.c)
BSF_LIST=$(find_things      bsf      BSF      libavcodec/allcodecs.c)
MUXER_LIST=$(find_things    muxer    _MUX     libavformat/allformats.c)
DEMUXER_LIST=$(find_things  demuxer  DEMUX    libavformat/allformats.c)
OUTDEV_LIST=$(find_things   outdev   OUTDEV   libavdevice/alldevices.c)
INDEV_LIST=$(find_things    indev    _IN      libavdevice/alldevices.c)
PROTOCOL_LIST=$(find_things protocol PROTOCOL libavformat/allformats.c)
FILTER_LIST=$(find_things   filter   FILTER   libavfilter/allfilters.c)

ALL_COMPONENTS="
    $BSF_LIST
    $DECODER_LIST
    $DEMUXER_LIST
    $ENCODER_LIST
    $FILTER_LIST
    $HWACCEL_LIST
    $INDEV_LIST
    $MUXER_LIST
    $OUTDEV_LIST
    $PARSER_LIST
    $PROTOCOL_LIST
"

find_tests(){
    map "echo ${2}\${v}_test" $(ls "$source_path"/tests/ref/$1 | grep -v '[^-a-z0-9_]')
}

ACODEC_TESTS=$(find_tests acodec)
VCODEC_TESTS=$(find_tests vsynth1)
LAVF_FATE_TESTS=$(find_tests lavf-fate)
LAVF_TESTS=$(find_tests lavf)
LAVFI_TESTS=$(find_tests lavfi)
SEEK_TESTS=$(find_tests seek seek_)

ALL_TESTS="$ACODEC_TESTS $VCODEC_TESTS $LAVF_FATE_TESTS $LAVF_TESTS $LAVFI_TESTS $SEEK_TESTS"

pcm_test_deps=$(map 'echo ${v%_*}_decoder $v' $(filter pcm_* $ENCODER_LIST))

for n in $COMPONENT_LIST; do
    v=$(toupper ${n%s})_LIST
    eval enable \$$v
    eval ${n}_if_any="\$$v"
done

enable $ARCH_EXT_LIST $ALL_TESTS

die_unknown(){
    echo "Unknown option \"$1\"."
    echo "See $0 --help for available options."
    exit 1
}

show_list() {
    suffix=_$1
    shift
    echo $* | sed s/$suffix//g | tr ' ' '\n' | sort | pr -3 -t
    exit 0
}

for opt do
    optval="${opt#*=}"
    case "$opt" in
    --extra-ldflags=*) add_ldflags $optval
    ;;
    --extra-libs=*) add_extralibs $optval
    ;;
    --disable-devices) disable $INDEV_LIST $OUTDEV_LIST
    ;;
    --enable-debug=*) debuglevel="$optval"
    ;;
    --disable-everything)
    map 'eval unset \${$(toupper ${v%s})_LIST}' $COMPONENT_LIST
    ;;
    --enable-*=*|--disable-*=*)
    eval $(echo "${opt%%=*}" | sed 's/--/action=/;s/-/ thing=/')
    is_in "${thing}s" $COMPONENT_LIST || die_unknown "$opt"
    eval list=\$$(toupper $thing)_LIST
    name=$(echo "${optval}" | sed "s/,/_${thing}|/g")_${thing}
    $action $(filter "$name" $list)
    ;;
    --enable-?*|--disable-?*)
    eval $(echo "$opt" | sed 's/--/action=/;s/-/ option=/;s/-/_/g')
    if is_in $option $COMPONENT_LIST; then
        test $action = disable && action=unset
        eval $action \$$(toupper ${option%s})_LIST
    elif is_in $option $CMDLINE_SELECT; then
        $action $option
    else
        die_unknown $opt
    fi
    ;;
    --list-*)
        NAME="${opt#--list-}"
        is_in $NAME $COMPONENT_LIST || die_unknown $opt
        NAME=${NAME%s}
        eval show_list $NAME \$$(toupper $NAME)_LIST
    ;;
    --help|-h) show_help
    ;;
    *)
    optname="${opt%%=*}"
    optname="${optname#--}"
    optname=$(echo "$optname" | sed 's/-/_/g')
    if is_in $optname $CMDLINE_SET; then
        eval $optname='$optval'
    elif is_in $optname $CMDLINE_APPEND; then
        append $optname "$optval"
    else
         die_unknown $opt
    fi
    ;;
    esac
done

disabled logging && logfile=/dev/null

echo "# $0 $FFMPEG_CONFIGURATION" > $logfile
set >> $logfile

test -n "$cross_prefix" && enable cross_compile

if enabled cross_compile; then
    test -n "$arch" && test -n "$target_os" ||
        die "Must specify target arch and OS when cross-compiling"
fi

set_default arch target_os postproc_version

# Check if we should build alternative libpostproc version instead of current
if   test "$postproc_version" = $ALT_PP_VER; then
  LIBPOSTPROC_VERSION=$ALT_PP_VER
  LIBPOSTPROC_VERSION_MAJOR=$ALT_PP_VER_MAJOR
  LIBPOSTPROC_VERSION_MINOR=$ALT_PP_VER_MINOR
  LIBPOSTPROC_VERSION_MICRO=$ALT_PP_VER_MICRO
elif test "$postproc_version" != current; then
  die "Invalid argument to --postproc-version. See --help output."
fi

ar_default="${cross_prefix}${ar_default}"
cc_default="${cross_prefix}${cc_default}"
cxx_default="${cross_prefix}${cxx_default}"
nm_default="${cross_prefix}${nm_default}"
pkg_config_default="${cross_prefix}${pkg_config_default}"
ranlib="${cross_prefix}${ranlib}"
strip_default="${cross_prefix}${strip_default}"

sysinclude_default="${sysroot}/usr/include"

set_default cc cxx nm pkg_config strip sysinclude yasmexe
enabled cross_compile || host_cc_default=$cc
set_default host_cc

if ! $pkg_config --version >/dev/null 2>&1; then
    warn "$pkg_config not found, library detection may fail."
    pkg_config=false
fi

exesuf() {
    case $1 in
        mingw32*|cygwin*|*-dos|freedos|opendos|os/2*|symbian) echo .exe ;;
    esac
}

EXESUF=$(exesuf $target_os)
HOSTEXESUF=$(exesuf $host_os)

# set temporary file name
: ${TMPDIR:=$TEMPDIR}
: ${TMPDIR:=$TMP}
: ${TMPDIR:=/tmp}

if ! check_cmd mktemp -u XXXXXX; then
    # simple replacement for missing mktemp
    # NOT SAFE FOR GENERAL USE
    mktemp(){
        echo "${2%%XXX*}.${HOSTNAME}.${UID}.$$"
    }
fi

tmpfile(){
    tmp=$(mktemp -u "${TMPDIR}/ffconf.XXXXXXXX")$2 &&
        (set -C; exec > $tmp) 2>/dev/null ||
        die "Unable to create temporary file in $TMPDIR."
    append TMPFILES $tmp
    eval $1=$tmp
}

trap 'rm -f -- $TMPFILES' EXIT

tmpfile TMPASM .asm
tmpfile TMPC   .c
tmpfile TMPCPP .cpp
tmpfile TMPE   $EXESUF
tmpfile TMPH   .h
tmpfile TMPO   .o
tmpfile TMPS   .S
tmpfile TMPSH  .sh
tmpfile TMPV   .ver

unset -f mktemp

chmod +x $TMPE

# make sure we can execute files in $TMPDIR
cat > $TMPSH 2>> $logfile <<EOF
#! /bin/sh
EOF
chmod +x $TMPSH >> $logfile 2>&1
if ! $TMPSH >> $logfile 2>&1; then
    cat <<EOF
Unable to create and execute files in $TMPDIR.  Set the TMPDIR environment
variable to another directory and make sure that it is not mounted noexec.
EOF
    die "Sanity test failed."
fi

filter_asflags=echo
filter_cflags=echo
filter_cppflags=echo

if   $cc -v 2>&1 | grep -q '^gcc.*LLVM'; then
    cc_type=llvm_gcc
    cc_version=__VERSION__
    gcc_extra_ver=$(expr "$($cc --version | head -n1)" : '.*\((.*)\)')
    cc_ident="llvm-gcc $($cc -dumpversion) $gcc_extra_ver"
    CC_DEPFLAGS='-MMD -MF $(@:.o=.d) -MT $@'
    AS_DEPFLAGS='-MMD -MF $(@:.o=.d) -MT $@'
    speed_cflags='-O3'
    size_cflags='-Os'
elif $cc -v 2>&1 | grep -qi ^gcc; then
    cc_type=gcc
    cc_version=__VERSION__
    gcc_version=$($cc --version | head -n1)
    gcc_basever=$($cc -dumpversion)
    gcc_pkg_ver=$(expr "$gcc_version" : '[^ ]* \(([^)]*)\)')
    gcc_ext_ver=$(expr "$gcc_version" : ".*$gcc_pkg_ver $gcc_basever \\(.*\\)")
    cc_ident=$(cleanws "gcc $gcc_basever $gcc_pkg_ver $gcc_ext_ver")
    if ! $cc -dumpversion | grep -q '^2\.'; then
        CC_DEPFLAGS='-MMD -MF $(@:.o=.d) -MT $@'
        AS_DEPFLAGS='-MMD -MF $(@:.o=.d) -MT $@'
    fi
    speed_cflags='-O3'
    size_cflags='-Os'
elif $cc --version 2>/dev/null | grep -q Intel; then
    cc_type=icc
    cc_version="AV_STRINGIFY(__INTEL_COMPILER)"
    cc_ident=$($cc --version | head -n1)
    icc_version=$($cc -dumpversion)
    CC_DEPFLAGS='-MMD'
    AS_DEPFLAGS='-MMD'
    speed_cflags='-O3'
    size_cflags='-Os'
    noopt_cflags='-O1'
elif $cc -v 2>&1 | grep -q xlc; then
    cc_type=xlc
    cc_version="AV_STRINGIFY(__IBMC__)"
    cc_ident=$($cc -qversion 2>/dev/null | head -n1)
    speed_cflags='-O5'
    size_cflags='-O5 -qcompact'
elif $cc -V 2>/dev/null | grep -q Compaq; then
    cc_type=ccc
    cc_version="AV_STRINGIFY(__DECC_VER)"
    cc_ident=$($cc -V | head -n1 | cut -d' ' -f1-3)
    DEPFLAGS='$(CPPFLAGS) $(CFLAGS) -M'
    debuglevel=3
    add_ldflags -Wl,-z,now # calls to libots crash without this
    speed_cflags='-fast'
    size_cflags='-O1'
elif $cc --vsn 2>/dev/null | grep -q "ARM C/C++ Compiler"; then
    test -d "$sysroot" || die "No valid sysroot specified."
    cc_type=armcc
    cc_version="AV_STRINGIFY(__ARMCC_VERSION)"
    cc_ident=$($cc --vsn | head -n1)
    armcc_conf="$PWD/armcc.conf"
    $cc --arm_linux_configure                 \
        --arm_linux_config_file="$armcc_conf" \
        --configure_sysroot="$sysroot"        \
        --configure_cpp_headers="$sysinclude" >>$logfile 2>&1 ||
        die "Error creating armcc configuration file."
    $cc --vsn | grep -q RVCT && armcc_opt=rvct || armcc_opt=armcc
    cc="$cc --arm_linux_config_file=$armcc_conf --translate_gcc"
    as_default="${cross_prefix}gcc"
    CC_DEPFLAGS='-MMD'
    AS_DEPFLAGS='-MMD'
    speed_cflags='-O3'
    size_cflags='-Os'
    filter_asflags="filter_out -W${armcc_opt}*"
elif $cc -version 2>/dev/null | grep -q TMS470; then
    cc_type=tms470
    cc_version="AV_STRINGIFY(__TI_COMPILER_VERSION__)"
    cc_ident=$($cc -version | head -n1 | tr -s ' ')
    cc="$cc --gcc --abi=eabi -eo=.o -mc -me"
    CC_O='-fr=$(@D)'
    as_default="${cross_prefix}gcc"
    ld_default="${cross_prefix}gcc"
    TMPO=$(basename $TMPC .c).o
    append TMPFILES $TMPO
    add_cflags -D__gnuc_va_list=va_list -D__USER_LABEL_PREFIX__=
    CC_DEPFLAGS='-ppa -ppd=$(@:.o=.d)'
    AS_DEPFLAGS='-MMD'
    speed_cflags='-O3 -mf=5'
    size_cflags='-O3 -mf=2'
    filter_cflags=tms470_flags
    tms470_flags(){
        for flag; do
            case $flag in
                -march=*|-mcpu=*)
                    case "${flag#*=}" in
                        armv7-a|cortex-a*)      echo -mv=7a8 ;;
                        armv7-r|cortex-r*)      echo -mv=7r4 ;;
                        armv7-m|cortex-m*)      echo -mv=7m3 ;;
                        armv6*|arm11*)          echo -mv=6   ;;
                        armv5*e|arm[79]*e*|arm9[24]6*|arm96*|arm102[26])
                                                echo -mv=5e  ;;
                        armv4*|arm7*|arm9[24]*) echo -mv=4   ;;
                    esac
                    ;;
                -mfpu=neon)     echo --float_support=vfpv3 --neon ;;
                -mfpu=vfp)      echo --float_support=vfpv2        ;;
                -mfpu=vfpv3)    echo --float_support=vfpv3        ;;
                -msoft-float)   echo --float_support=vfplib       ;;
                -O[0-3]|-mf=*)  echo $flag                        ;;
                -g)             echo -g -mn                       ;;
                -pds=*)         echo $flag                        ;;
            esac
        done
    }
elif $cc -v 2>&1 | grep -q clang; then
    cc_type=clang
    $cc -dM -E $TMPC | grep -q __clang_version__ &&
        cc_version=__clang_version__ || cc_version=__VERSION__
    cc_ident=$($cc --version | head -n1)
    CC_DEPFLAGS='-MMD'
    AS_DEPFLAGS='-MMD'
    speed_cflags='-O3'
    size_cflags='-Os'
elif $cc -V 2>&1 | grep -q Sun; then
    cc_type=suncc
    cc_version="AV_STRINGIFY(__SUNPRO_C)"
    cc_ident=$($cc -V 2>&1 | head -n1 | cut -d' ' -f 2-)
    DEPEND_CMD='$(DEPCC) $(DEPFLAGS) $< | sed -e "1s,^.*: ,$@: ," -e "\$$!s,\$$, \\\," -e "1!s,^.*: , ," > $(@:.o=.d)'
    DEPFLAGS='$(CPPFLAGS) $(CFLAGS) -xM1'
    add_ldflags -xc99
    speed_cflags='-O5'
    size_cflags='-O5 -xspace'
    filter_cflags=suncc_flags
    suncc_flags(){
        for flag; do
            case $flag in
                -march=*|-mcpu=*)
                    case "${flag#*=}" in
                        native)                   echo -xtarget=native       ;;
                        v9|niagara)               echo -xarch=sparc          ;;
                        ultrasparc)               echo -xarch=sparcvis       ;;
                        ultrasparc3|niagara2)     echo -xarch=sparcvis2      ;;
                        i586|pentium)             echo -xchip=pentium        ;;
                        i686|pentiumpro|pentium2) echo -xtarget=pentium_pro  ;;
                        pentium3*|c3-2)           echo -xtarget=pentium3     ;;
                        pentium-m)          echo -xarch=sse2 -xchip=pentium3 ;;
                        pentium4*)          echo -xtarget=pentium4           ;;
                        prescott|nocona)    echo -xarch=sse3 -xchip=pentium4 ;;
                        *-sse3)             echo -xarch=sse3                 ;;
                        core2)              echo -xarch=ssse3 -xchip=core2   ;;
                        amdfam10|barcelona)       echo -xarch=sse4_1         ;;
                        athlon-4|athlon-[mx]p)    echo -xarch=ssea           ;;
                        k8|opteron|athlon64|athlon-fx)
                                                  echo -xarch=sse2a          ;;
                        athlon*)                  echo -xarch=pentium_proa   ;;
                    esac
                    ;;
                -std=c99)             echo -xc99              ;;
                -fomit-frame-pointer) echo -xregs=frameptr    ;;
                -fPIC)                echo -KPIC -xcode=pic32 ;;
                -W*,*)                echo $flag              ;;
                -f*-*|-W*)                                    ;;
                *)                    echo $flag              ;;
            esac
        done
    }
elif $cc -v 2>&1 | grep -q 'PathScale\|Path64'; then
    cc_type=pathscale
    cc_version=__PATHSCALE__
    cc_ident=$($cc -v 2>&1 | head -n1 | tr -d :)
    CC_DEPFLAGS='-MMD -MF $(@:.o=.d) -MT $@'
    AS_DEPFLAGS='-MMD -MF $(@:.o=.d) -MT $@'
    speed_cflags='-O2'
    size_cflags='-Os'
    filter_cflags='filter_out -Wdisabled-optimization'
elif $cc -v 2>&1 | grep -q Open64; then
    cc_type=open64
    cc_version=__OPEN64__
    cc_ident=$($cc -v 2>&1 | head -n1 | tr -d :)
    CC_DEPFLAGS='-MMD -MF $(@:.o=.d) -MT $@'
    AS_DEPFLAGS='-MMD -MF $(@:.o=.d) -MT $@'
    speed_cflags='-O2'
    size_cflags='-Os'
    filter_cflags='filter_out -Wdisabled-optimization|-Wtype-limits|-fno-signed-zeros'
elif $cc -V 2>&1 | grep -q Portland; then
    cc_type=pgi
    cc_version='AV_STRINGIFY(__PGIC__.__PGIC_MINOR__.__PGIC_PATCHLEVEL__)'
    cc_ident="PGI $($cc -V 2>&1 | awk '/^pgcc/ { print $2; exit }')"
    opt_common='-alias=ansi -Mlre -Mpre'
    speed_cflags="-O3 -Mautoinline -Munroll=c:4 $opt_common"
    size_cflags="-O2 -Munroll=c:1 $opt_common"
    noopt_cflags="-O1"
    filter_cflags=pgi_flags
    pgi_flags(){
        for flag; do
            case $flag in
                -fomit-frame-pointer) echo -Mnoframe ;;
                -g)                   echo -gopt ;;
                *)                    echo $flag ;;
            esac
        done
    }
fi

test -n "$cc_type" && enable $cc_type ||
    warn "Unknown C compiler $cc, unable to select optimal CFLAGS"

: ${as_default:=$cc}
: ${dep_cc_default:=$cc}
: ${ld_default:=$cc}
set_default ar as dep_cc ld

test -n "$CC_DEPFLAGS" || CCDEP=$DEPEND_CMD
test -n "$CXX_DEPFLAGS" || CXXDEP=$DEPEND_CMD
test -n "$AS_DEPFLAGS" || ASDEP=$DEPEND_CMD

add_cflags $extra_cflags
add_cxxflags $extra_cxxflags
add_asflags $extra_cflags

if test -n "$sysroot"; then
    case "$cc_type" in
        gcc|llvm_gcc|clang)
            add_cppflags --sysroot="$sysroot"
            add_ldflags --sysroot="$sysroot"
        ;;
        tms470)
            add_cppflags -I"$sysinclude"
            add_ldflags  --sysroot="$sysroot"
        ;;
    esac
fi

if test "$cpu" = host; then
    enabled cross_compile && die "--cpu=host makes no sense when cross-compiling."

    case "$cc_type" in
        gcc|llvm_gcc)
            check_native(){
                $cc $1=native -v -c -o $TMPO $TMPC >$TMPE 2>&1 || return
                sed -n "/cc1.*$1=/{
                            s/.*$1=\\([^ ]*\\).*/\\1/
                            p
                            q
                        }" $TMPE
            }
            cpu=$(check_native -march || check_native -mcpu)
        ;;
    esac

    test "${cpu:-host}" = host && die "--cpu=host not supported with compiler $cc"
fi

# Deal with common $arch aliases
case "$arch" in
    arm*|iPad*)
        arch="arm"
    ;;
    mips|mipsel|IP*)
        arch="mips"
    ;;
    mips64*)
        arch="mips"
        subarch="mips64"
    ;;
    parisc|hppa)
        arch="parisc"
    ;;
    parisc64|hppa64)
        arch="parisc"
        subarch="parisc64"
    ;;
    "Power Macintosh"|ppc|powerpc|ppc64|powerpc64)
        arch="ppc"
    ;;
    s390|s390x)
        arch="s390"
    ;;
    sh4|sh)
        arch="sh4"
    ;;
    sun4u|sparc64)
        arch="sparc"
        subarch="sparc64"
    ;;
    i[3-6]86|i86pc|BePC|x86pc|x86_64|x86_32|amd64)
        arch="x86"
    ;;
esac

is_in $arch $ARCH_LIST || warn "unknown architecture $arch"
enable $arch

# Add processor-specific flags
if test "$cpu" = generic; then
    : do nothing
elif enabled ppc; then

    case $(tolower $cpu) in
        601|ppc601|powerpc601)
            cpuflags="-mcpu=601"
            disable altivec
        ;;
        603*|ppc603*|powerpc603*)
            cpuflags="-mcpu=603"
            disable altivec
        ;;
        604*|ppc604*|powerpc604*)
            cpuflags="-mcpu=604"
            disable altivec
        ;;
        g3|75*|ppc75*|powerpc75*)
            cpuflags="-mcpu=750 -mpowerpc-gfxopt"
            disable altivec
        ;;
        g4|745*|ppc745*|powerpc745*)
            cpuflags="-mcpu=7450 -mpowerpc-gfxopt"
        ;;
        74*|ppc74*|powerpc74*)
            cpuflags="-mcpu=7400 -mpowerpc-gfxopt"
        ;;
        g5|970|ppc970|powerpc970|power4*)
            cpuflags="-mcpu=970 -mpowerpc-gfxopt -mpowerpc64"
        ;;
        cell)
            cpuflags="-mcpu=cell"
            enable ldbrx
        ;;
        e500v2)
            cpuflags="-mcpu=8548 -mhard-float -mfloat-gprs=double"
            disable altivec
        ;;
        e500)
            cpuflags="-mcpu=8540 -mhard-float"
            disable altivec
        ;;
    esac

elif enabled x86; then

    case $cpu in
        i[345]86|pentium)
            cpuflags="-march=$cpu"
            disable mmx
        ;;
        # targets that do NOT support conditional mov (cmov)
        pentium-mmx|k6|k6-[23]|winchip-c6|winchip2|c3)
            cpuflags="-march=$cpu"
            disable cmov
        ;;
        # targets that do support conditional mov (cmov)
        i686|pentiumpro|pentium[23]|pentium-m|athlon|athlon-tbird|athlon-4|athlon-[mx]p|athlon64*|k8*|opteron*|athlon-fx|core2|amdfam10|barcelona|atom)
            cpuflags="-march=$cpu"
            enable cmov
            enable fast_cmov
        ;;
        # targets that do support conditional mov but on which it's slow
        pentium4|pentium4m|prescott|nocona)
            cpuflags="-march=$cpu"
            enable cmov
            disable fast_cmov
        ;;
    esac

elif enabled sparc; then

    case $cpu in
        niagara)
            cpuflags="-mcpu=$cpu"
            disable vis
        ;;
        sparc64)
            cpuflags="-mcpu=v9"
        ;;
    esac

elif enabled arm; then

    case $cpu in
        armv*)
            cpuflags="-march=$cpu"
            subarch=$(echo $cpu | sed 's/[^a-z0-9]//g')
        ;;
        *)
            cpuflags="-mcpu=$cpu"
            case $cpu in
                cortex-a*)                               subarch=armv7a  ;;
                cortex-r*)                               subarch=armv7r  ;;
                cortex-m*)                 enable thumb; subarch=armv7m  ;;
                arm11*)                                  subarch=armv6   ;;
                arm[79]*e*|arm9[24]6*|arm96*|arm102[26]) subarch=armv5te ;;
                armv4*|arm7*|arm9[24]*)                  subarch=armv4   ;;
            esac
        ;;
    esac

elif enabled alpha; then

    enabled ccc && cpuflags="-arch $cpu" || cpuflags="-mcpu=$cpu"

elif enabled bfin; then

    cpuflags="-mcpu=$cpu"

elif enabled mips; then

    cpuflags="-march=$cpu"

elif enabled avr32; then

    case $cpu in
        ap7[02]0[0-2])
            subarch="avr32_ap"
            cpuflags="-mpart=$cpu"
        ;;
        ap)
            subarch="avr32_ap"
            cpuflags="-march=$cpu"
        ;;
        uc3[ab]*)
            subarch="avr32_uc"
            cpuflags="-mcpu=$cpu"
        ;;
        uc)
            subarch="avr32_uc"
            cpuflags="-march=$cpu"
        ;;
    esac

fi

add_cflags $cpuflags
add_asflags $cpuflags

# compiler sanity check
check_exec <<EOF
int main(void){ return 0; }
EOF
if test "$?" != 0; then
    echo "$cc is unable to create an executable file."
    if test -z "$cross_prefix" && ! enabled cross_compile ; then
        echo "If $cc is a cross-compiler, use the --enable-cross-compile option."
        echo "Only do this if you know what cross compiling means."
    fi
    die "C compiler test failed."
fi

add_cppflags -D_ISOC99_SOURCE
add_cxxflags -D__STDC_CONSTANT_MACROS
check_cflags -std=c99
check_cc -D_FILE_OFFSET_BITS=64 <<EOF && add_cppflags -D_FILE_OFFSET_BITS=64
#include <stdlib.h>
EOF
check_cc -D_LARGEFILE_SOURCE <<EOF && add_cppflags -D_LARGEFILE_SOURCE
#include <stdlib.h>
EOF

check_host_cflags -std=c99
check_host_cflags -Wall

case "$arch" in
    alpha|ia64|mips|parisc|sparc)
        spic=$shared
    ;;
    x86)
        subarch="x86_32"
        check_cc <<EOF && subarch="x86_64"
        int test[(int)sizeof(char*) - 7];
EOF
        if test "$subarch" = "x86_64"; then
            spic=$shared
        fi
    ;;
    ppc)
        check_cc <<EOF && subarch="ppc64"
        int test[(int)sizeof(char*) - 7];
EOF
    ;;
esac

enable $subarch
enabled spic && enable pic

# OS specific
case $target_os in
    haiku)
        prefix_default="/boot/common"
        network_extralibs="-lnetwork"
        host_libs=
        ;;
    sunos)
        FFSERVERLDFLAGS=""
        SHFLAGS='-shared -Wl,-h,$$(@F)'
        enabled x86 && SHFLAGS="-mimpure-text $SHFLAGS"
        network_extralibs="-lsocket -lnsl"
        add_cppflags -D__EXTENSIONS__
        # When using suncc to build, the Solaris linker will mark
        # an executable with each instruction set encountered by
        # the Solaris assembler.  As our libraries contain their own
        # guards for processor-specific code, instead suppress
        # generation of the HWCAPS ELF section on Solaris x86 only.
        enabled_all suncc x86 && echo "hwcap_1 = OVERRIDE;" > mapfile && add_ldflags -Wl,-M,mapfile
        nm_opts='-P -g'
        ;;
    netbsd)
        disable symver
        oss_indev_extralibs="-lossaudio"
        oss_outdev_extralibs="-lossaudio"
        ;;
    openbsd)
        enable malloc_aligned
        # On OpenBSD 4.5. the compiler does not use PIC unless
        # explicitly using -fPIC. FFmpeg builds fine without PIC,
        # however the generated executable will not do anything
        # (simply quits with exit-code 1, no crash, no output).
        # Thus explicitly enable PIC here.
        enable pic
        disable symver
        SHFLAGS='-shared'
        oss_indev_extralibs="-lossaudio"
        oss_outdev_extralibs="-lossaudio"
        ;;
    dragonfly)
        enable malloc_aligned
        disable symver
        ;;
    freebsd)
        enable malloc_aligned
        ;;
    bsd/os)
        add_extralibs -lpoll -lgnugetopt
        strip="strip -d"
        ;;
    darwin)
        enable malloc_aligned
        gas="gas-preprocessor.pl $cc"
        enabled ppc && add_asflags -force_cpusubtype_ALL
        SHFLAGS='-dynamiclib -Wl,-single_module -Wl,-install_name,$(SHLIBDIR)/$(SLIBNAME_WITH_MAJOR),-current_version,$(LIBVERSION),-compatibility_version,$(LIBMAJOR)'
        enabled x86_32 && append SHFLAGS -Wl,-read_only_relocs,suppress
        strip="${strip} -x"
        add_ldflags -Wl,-dynamic,-search_paths_first
        SLIBSUF=".dylib"
        SLIBNAME_WITH_VERSION='$(SLIBPREF)$(FULLNAME).$(LIBVERSION)$(SLIBSUF)'
        SLIBNAME_WITH_MAJOR='$(SLIBPREF)$(FULLNAME).$(LIBMAJOR)$(SLIBSUF)'
        FFSERVERLDFLAGS=-Wl,-bind_at_load
        objformat="macho"
        enabled x86_64 && objformat="macho64"
        enabled_any pic shared ||
            { check_cflags -mdynamic-no-pic && add_asflags -mdynamic-no-pic; }
        ;;
    mingw32*)
        if test $target_os = "mingw32ce"; then
            disable network
        else
            target_os=mingw32
        fi
        LIBTARGET=i386
        if enabled x86_64; then
            enable malloc_aligned
            LIBTARGET=x64
        elif enabled arm; then
            LIBTARGET=arm-wince
        fi
        shlibdir_default="$bindir_default"
        SLIBPREF=""
        SLIBSUF=".dll"
        SLIBNAME_WITH_VERSION='$(SLIBPREF)$(FULLNAME)-$(LIBVERSION)$(SLIBSUF)'
        SLIBNAME_WITH_MAJOR='$(SLIBPREF)$(FULLNAME)-$(LIBMAJOR)$(SLIBSUF)'
        SLIB_EXTRA_CMD='-lib.exe /machine:$(LIBTARGET) /def:$$(@:$(SLIBSUF)=.def) /out:$(SUBDIR)$(SLIBNAME:$(SLIBSUF)=.lib)'
        SLIB_INSTALL_NAME='$(SLIBNAME_WITH_MAJOR)'
        SLIB_INSTALL_LINKS=
        SLIB_INSTALL_EXTRA_SHLIB='$(SLIBNAME:$(SLIBSUF)=.lib)'
        SLIB_INSTALL_EXTRA_LIB='lib$(SLIBNAME:$(SLIBSUF)=.dll.a) $(SLIBNAME_WITH_MAJOR:$(SLIBSUF)=.def)'
        SHFLAGS='-shared -Wl,--output-def,$$(@:$(SLIBSUF)=.def) -Wl,--out-implib,$(SUBDIR)lib$(SLIBNAME:$(SLIBSUF)=.dll.a) -Wl,--enable-runtime-pseudo-reloc -Wl,--enable-auto-image-base'
        objformat="win32"
        enable dos_paths
        check_cflags -fno-common
        check_cpp_condition _mingw.h "defined (__MINGW64_VERSION_MAJOR) || (__MINGW32_MAJOR_VERSION > 3) \
                                      || (__MINGW32_MAJOR_VERSION == 3 && __MINGW32_MINOR_VERSION >= 15)" ||
                die "ERROR: MinGW runtime version must be >= 3.15."
        add_cppflags -U__STRICT_ANSI__
        ;;
    cygwin*)
        target_os=cygwin
        shlibdir_default="$bindir_default"
        SLIBPREF="cyg"
        SLIBSUF=".dll"
        SLIBNAME_WITH_VERSION='$(SLIBPREF)$(FULLNAME)-$(LIBVERSION)$(SLIBSUF)'
        SLIBNAME_WITH_MAJOR='$(SLIBPREF)$(FULLNAME)-$(LIBMAJOR)$(SLIBSUF)'
        SHFLAGS='-shared -Wl,--enable-auto-image-base'
        objformat="win32"
        enable dos_paths
        check_cflags -fno-common
        add_cppflags -U__STRICT_ANSI__
        ;;
    *-dos|freedos|opendos)
        network_extralibs="-lsocket"
        objformat="coff"
        enable dos_paths
        add_cppflags -U__STRICT_ANSI__
        ;;
    linux)
        add_cppflags -D_POSIX_C_SOURCE=200112 -D_XOPEN_SOURCE=600
        enable dv1394
        ;;
    irix*)
        target_os=irix
        ranlib="echo ignoring ranlib"
        ;;
    os/2*)
        strip="lxlite -CS"
        ln_s="cp -f"
        objformat="aout"
        add_cppflags -D_GNU_SOURCE
        add_ldflags -Zomf -Zbin-files -Zargs-wild -Zmap
        SHFLAGS='$(SUBDIR)$(NAME).def -Zdll -Zomf'
        FFSERVERLDFLAGS=""
        LIBSUF="_s.a"
        SLIBPREF=""
        SLIBSUF=".dll"
        SLIBNAME_WITH_VERSION='$(SLIBPREF)$(NAME)-$(LIBVERSION)$(SLIBSUF)'
        SLIBNAME_WITH_MAJOR='$(SLIBPREF)$(shell echo $(NAME) | cut -c1-6)$(LIBMAJOR)$(SLIBSUF)'
        SLIB_CREATE_DEF_CMD='echo LIBRARY $(SLIBNAME_WITH_MAJOR) INITINSTANCE TERMINSTANCE > $(SUBDIR)$(NAME).def; \
          echo PROTMODE >> $(SUBDIR)$(NAME).def; \
          echo CODE PRELOAD MOVEABLE DISCARDABLE >> $(SUBDIR)$(NAME).def; \
          echo DATA PRELOAD MOVEABLE MULTIPLE NONSHARED >> $(SUBDIR)$(NAME).def; \
          echo EXPORTS >> $(SUBDIR)$(NAME).def; \
          emxexp -o $(OBJS) >> $(SUBDIR)$(NAME).def'
        SLIB_EXTRA_CMD='emximp -o $(SUBDIR)$(LIBPREF)$(NAME)_dll.a $(SUBDIR)$(NAME).def; \
          emximp -o $(SUBDIR)$(LIBPREF)$(NAME)_dll.lib $(SUBDIR)$(NAME).def;'
        SLIB_INSTALL_EXTRA_LIB='$(LIBPREF)$(NAME)_dll.a $(LIBPREF)$(NAME)_dll.lib'
        enable dos_paths
        enable_weak os2threads
        ;;
    gnu/kfreebsd)
        add_cppflags -D_POSIX_C_SOURCE=200112 -D_XOPEN_SOURCE=600 -D_BSD_SOURCE
        ;;
    gnu)
        add_cppflags -D_POSIX_C_SOURCE=200112 -D_XOPEN_SOURCE=600
        ;;
    qnx)
        add_cppflags -D_QNX_SOURCE
        network_extralibs="-lsocket"
        ;;
    symbian)
        SLIBSUF=".dll"
        enable dos_paths
        add_cflags --include=$sysinclude/gcce/gcce.h -fvisibility=default
        add_cppflags -D__GCCE__ -D__SYMBIAN32__ -DSYMBIAN_OE_POSIX_SIGNALS
        add_ldflags -Wl,--target1-abs,--no-undefined \
                    -Wl,-Ttext,0x80000,-Tdata,0x1000000 -shared \
                    -Wl,--entry=_E32Startup -Wl,-u,_E32Startup
        add_extralibs -l:eexe.lib -l:usrt2_2.lib -l:dfpaeabi.dso \
                      -l:drtaeabi.dso -l:scppnwdl.dso -lsupc++ -lgcc \
                      -l:libc.dso -l:libm.dso -l:euser.dso -l:libcrt0.lib
        ;;
    none)
        ;;
    *)
        die "Unknown OS '$target_os'."
        ;;
esac

esc(){
    echo "$*" | sed 's/%/%25/g;s/:/%3a/g'
}

echo "config:$arch:$subarch:$cpu:$target_os:$(esc $cc_ident):$(esc $FFMPEG_CONFIGURATION)" >config.fate

check_cpp_condition stdlib.h "defined(__PIC__) || defined(__pic__) || defined(PIC)" && enable pic

set_default $PATHS_LIST

# we need to build at least one lib type
if ! enabled_any static shared; then
    cat <<EOF
At least one library type must be built.
Specify --enable-static to build the static libraries or --enable-shared to
build the shared libraries as well. To only build the shared libraries specify
--disable-static in addition to --enable-shared.
EOF
    exit 1;
fi

die_license_disabled() {
    enabled $1 || { enabled $2 && die "$2 is $1 and --enable-$1 is not specified."; }
}

die_license_disabled gpl libcdio
die_license_disabled gpl libutvideo
die_license_disabled gpl libx264
die_license_disabled gpl libxavs
die_license_disabled gpl libxvid
die_license_disabled gpl x11grab

die_license_disabled nonfree libaacplus
die_license_disabled nonfree libfaac
die_license_disabled nonfree openssl

die_license_disabled version3 libopencore_amrnb
die_license_disabled version3 libopencore_amrwb
die_license_disabled version3 libvo_aacenc
die_license_disabled version3 libvo_amrwbenc

enabled version3 && { enabled gpl && enable gplv3 || enable lgplv3; }

disabled optimizations || check_cflags -fomit-frame-pointer

enable_pic() {
    enable pic
    add_cppflags -DPIC
    add_cflags   -fPIC
    add_asflags  -fPIC
}

enabled pic && enable_pic

check_cc <<EOF || die "Symbol mangling check failed."
int ff_extern;
EOF
sym=$($nm $nm_opts $TMPO | awk '/ff_extern/{ print substr($0, match($0, /[^ \t]*ff_extern/)) }')
extern_prefix=${sym%%ff_extern*}

check_cc <<EOF && enable inline_asm
void foo(void) { __asm__ volatile ("" ::); }
EOF

_restrict=
for restrict_keyword in restrict __restrict__ __restrict; do
    check_cc <<EOF && _restrict=$restrict_keyword && break
void foo(char * $restrict_keyword p);
EOF
done

check_cc <<EOF && enable attribute_packed
struct { int x; } __attribute__((packed)) x;
EOF

check_cc <<EOF && enable attribute_may_alias
union { int x; } __attribute__((may_alias)) x;
EOF

check_cc <<EOF || die "endian test failed"
unsigned int endian = 'B' << 24 | 'I' << 16 | 'G' << 8 | 'E';
EOF
od -t x1 $TMPO | grep -q '42 *49 *47 *45' && enable bigendian

if enabled alpha; then

    check_cflags -mieee

elif enabled arm; then

    enabled thumb && check_cflags -mthumb || check_cflags -marm
    nogas=die

    if     check_cpp_condition stddef.h "defined __ARM_PCS_VFP"; then
        enable vfp_args
    elif ! check_cpp_condition stddef.h "defined __ARM_PCS || defined __SOFTFP__"; then
        case "${cross_prefix:-$cc}" in
            *hardfloat*)         enable vfp_args;   fpabi=vfp ;;
            *) check_ld "cc" <<EOF && enable vfp_args && fpabi=vfp || fpabi=soft ;;
__asm__ (".eabi_attribute 28, 1");
int main(void) { return 0; }
EOF
        esac
        warn "Compiler does not indicate floating-point ABI, guessing $fpabi."
    fi

    enabled armv5te && check_asm armv5te '"qadd r0, r0, r0"'
    enabled armv6   && check_asm armv6   '"sadd16 r0, r0, r0"'
    enabled armv6t2 && check_asm armv6t2 '"movt r0, #0"'
    enabled armvfp  && check_asm armvfp  '"fadds s0, s0, s0"'
    enabled neon    && check_asm neon    '"vadd.i16 q0, q0, q0"'
    enabled vfpv3   && check_asm vfpv3   '"vmov.f32 s0, #1.0"'

    check_asm asm_mod_y '"vmul.i32 d0, d0, %y0" :: "x"(0)'

    enabled_all armv6t2 shared !pic && enable_pic

elif enabled mips; then

    check_asm loongson '"dmult.g $1, $2, $3"'
    enabled mmi     && check_asm mmi     '"lq $2, 0($2)"'

elif enabled ppc; then

    enable local_aligned_8 local_aligned_16

    check_asm dcbzl     '"dcbzl 0, %0" :: "r"(0)'
    check_asm ibm_asm   '"add 0, 0, 0"'
    check_asm ppc4xx    '"maclhw r10, r11, r12"'
    check_asm xform_asm '"lwzx %1, %y0" :: "Z"(*(int*)0), "r"(0)'

    # AltiVec flags: The FSF version of GCC differs from the Apple version
    if enabled altivec; then
        nogas=warn
        check_cflags -maltivec -mabi=altivec &&
        { check_header altivec.h && inc_altivec_h="#include <altivec.h>" ; } ||
        check_cflags -faltivec

        # check if our compiler supports Motorola AltiVec C API
        check_cc <<EOF || disable altivec
$inc_altivec_h
int main(void) {
    vector signed int v1, v2, v3;
    v1 = vec_add(v2,v3);
    return 0;
}
EOF

        # check if our compiler supports braces for vector declarations
        check_cc <<EOF || die "You need a compiler that supports {} in AltiVec vector declarations."
$inc_altivec_h
int main (void) { (vector int) {1}; return 0; }
EOF
    fi

elif enabled sparc; then

    enabled vis && check_asm vis '"pdist %f0, %f0, %f0"' -mcpu=ultrasparc &&
        add_cflags -mcpu=ultrasparc -mtune=ultrasparc

elif enabled x86; then

    enable local_aligned_8 local_aligned_16

    # check whether EBP is available on x86
    # As 'i' is stored on the stack, this program will crash
    # if the base pointer is used to access it because the
    # base pointer is cleared in the inline assembly code.
    check_exec_crash <<EOF && enable ebp_available
    volatile int i=0;
    __asm__ volatile (
        "xorl %%ebp, %%ebp"
    ::: "%ebp");
    return i;
EOF

    # check whether EBX is available on x86
    check_asm ebx_available '""::"b"(0)' &&
        check_asm ebx_available '"":::"%ebx"'

    # check whether xmm clobbers are supported
    check_asm xmm_clobbers '"":::"%xmm0"'

    # check whether binutils is new enough to compile SSSE3/MMX2
    enabled ssse3 && check_asm ssse3 '"pabsw %xmm0, %xmm0"'
    enabled mmx2  && check_asm mmx2  '"pmaxub %mm0, %mm1"'

    if ! disabled_any asm mmx yasm; then
        if check_cmd $yasmexe --version; then
            enabled x86_64 && yasm_extra="-m amd64"
            yasm_debug="-g dwarf2"
        elif check_cmd nasm -v; then
            yasmexe=nasm
            yasm_debug="-g -F dwarf"
            enabled x86_64 && test "$objformat" = elf && objformat=elf64
        fi

        YASMFLAGS="-f $objformat $yasm_extra"
        enabled pic               && append YASMFLAGS "-DPIC"
        test -n "$extern_prefix"  && append YASMFLAGS "-DPREFIX"
        case "$objformat" in
            elf*) enabled debug && append YASMFLAGS $yasm_debug ;;
        esac

        check_yasm "pextrd [eax], xmm0, 1" && enable yasm ||
            die "yasm not found, use --disable-yasm for a crippled build"
        check_yasm "vextractf128 xmm0, ymm0, 0" || disable avx
    fi

    case "$cpu" in
        athlon*|opteron*|k8*|pentium|pentium-mmx|prescott|nocona|atom|geode)
            disable fast_clz
        ;;
    esac

fi

if enabled asm; then
    as=${gas:=$as}
    check_asm gnu_as '".macro m n\n\\n:.int 0\n.endm\nm x"' ||
        $nogas "GNU assembler not found, install gas-preprocessor"
fi

check_ldflags -Wl,--as-needed

if check_func dlopen; then
    ldl=
elif check_func dlopen -ldl; then
    ldl=-ldl
fi

if enabled network; then
    check_type "sys/types.h sys/socket.h" socklen_t
    check_type netdb.h "struct addrinfo"
    check_type netinet/in.h "struct ipv6_mreq" -D_DARWIN_C_SOURCE
    check_type netinet/in.h "struct sockaddr_in6"
    check_type "sys/types.h sys/socket.h" "struct sockaddr_storage"
    check_struct "sys/types.h sys/socket.h" "struct sockaddr" sa_len
    # Prefer arpa/inet.h over winsock2
    if check_header arpa/inet.h ; then
        check_func closesocket
    elif check_header winsock2.h ; then
        check_func_headers winsock2.h closesocket -lws2 && \
            network_extralibs="-lws2" || \
        { check_func_headers winsock2.h closesocket -lws2_32 && \
            network_extralibs="-lws2_32"; }
        check_type ws2tcpip.h socklen_t
        check_type ws2tcpip.h "struct addrinfo"
        check_type ws2tcpip.h "struct ipv6_mreq"
        check_type ws2tcpip.h "struct sockaddr_in6"
        check_type ws2tcpip.h "struct sockaddr_storage"
        check_struct winsock2.h "struct sockaddr" sa_len
    else
        disable network
    fi
fi

# Solaris has nanosleep in -lrt, OpenSolaris no longer needs that
check_func nanosleep || { check_func nanosleep -lrt && add_extralibs -lrt; }

check_func  clock_gettime || { check_func clock_gettime -lrt && add_extralibs -lrt; }
check_func  fcntl
check_func  fork
check_func  getaddrinfo $network_extralibs
check_func  gethrtime
check_func  getrusage
check_struct "sys/time.h sys/resource.h" "struct rusage" ru_maxrss
check_func  inet_aton $network_extralibs
check_func  isatty
check_func  localtime_r
check_func  ${malloc_prefix}memalign            && enable memalign
check_func  mkstemp
check_func  mmap
check_func  ${malloc_prefix}posix_memalign      && enable posix_memalign
check_func  setrlimit
check_func  strerror_r
check_func  strptime
check_func  sched_getaffinity
check_func  sysconf
check_func  sysctl
check_func_headers conio.h kbhit
check_func_headers windows.h PeekNamedPipe
check_func_headers io.h setmode
check_func_headers lzo/lzo1x.h lzo1x_999_compress
check_lib2 "windows.h psapi.h" GetProcessMemoryInfo -lpsapi
check_func_headers windows.h GetProcessAffinityMask
check_func_headers windows.h GetProcessTimes
check_func_headers windows.h MapViewOfFile
check_func_headers windows.h VirtualAlloc
check_func_headers glob.h glob

check_header dlfcn.h
check_header dxva2api.h -D_WIN32_WINNT=0x0600
check_header libcrystalhd/libcrystalhd_if.h
check_header malloc.h
check_header poll.h
check_header sys/mman.h
check_header sys/param.h
check_header sys/resource.h
check_header sys/select.h
check_header termios.h
check_header vdpau/vdpau.h
check_header vdpau/vdpau_x11.h
check_header X11/extensions/XvMClib.h
check_header asm/types.h

disabled  zlib || check_lib   zlib.h      zlibVersion -lz   || disable  zlib
disabled bzlib || check_lib2 bzlib.h BZ2_bzlibVersion -lbz2 || disable bzlib

# check for VDA header
if ! disabled vda; then
    if check_header VideoDecodeAcceleration/VDADecoder.h; then
        enable vda
        add_extralibs -framework CoreFoundation -framework VideoDecodeAcceleration -framework QuartzCore
    fi
fi

if ! disabled w32threads && ! enabled pthreads; then
    check_func _beginthreadex && enable w32threads
fi

# check for some common methods of building with pthread support
# do this before the optional library checks as some of them require pthreads
if ! disabled pthreads && ! enabled w32threads && ! enabled os2threads; then
    enable pthreads
    if check_func pthread_create; then
        :
    elif check_func pthread_create -pthread; then
        add_cflags -pthread
        add_extralibs -pthread
    elif check_func pthread_create -pthreads; then
        add_cflags -pthreads
        add_extralibs -pthreads
    elif check_func pthread_create -lpthreadGC2; then
        add_extralibs -lpthreadGC2
    elif ! check_lib pthread.h pthread_create -lpthread; then
        disable pthreads
    fi
fi

for thread in $THREADS_LIST; do
    if enabled $thread; then
        test -n "$thread_type" &&
            die "ERROR: Only one thread type must be selected." ||
            thread_type="$thread"
    fi
done

check_lib math.h sin -lm && LIBM="-lm"
disabled crystalhd || check_lib libcrystalhd/libcrystalhd_if.h DtsCrystalHDVersion -lcrystalhd || disable crystalhd
enabled vaapi && require vaapi va/va.h vaInitialize -lva

check_mathfunc cbrtf
check_mathfunc exp2
check_mathfunc exp2f
check_mathfunc llrint
check_mathfunc llrintf
check_mathfunc log2
check_mathfunc log2f
check_mathfunc lrint
check_mathfunc lrintf
check_mathfunc round
check_mathfunc roundf
check_mathfunc trunc
check_mathfunc truncf

# these are off by default, so fail if requested and not available
enabled avisynth   && require2 vfw32 "windows.h vfw.h" AVIFileInit -lavifil32
enabled fontconfig && require_pkg_config fontconfig "fontconfig/fontconfig.h" FcInit
enabled frei0r     && { check_header frei0r.h || die "ERROR: frei0r.h header not found"; }
enabled gnutls     && require_pkg_config gnutls gnutls/gnutls.h gnutls_global_init
<<<<<<< HEAD
enabled libaacplus && require  "libaacplus >= 2.0.0" aacplus.h aacplusEncOpen -laacplus
enabled libass     && require_pkg_config libass ass/ass.h ass_library_init
enabled libbluray  && require libbluray libbluray/bluray.h bd_open -lbluray
enabled libcelt    && require libcelt celt/celt.h celt_decode -lcelt0 &&
                      { check_lib celt/celt.h celt_decoder_create_custom -lcelt0 ||
                        die "ERROR: libcelt version must be >= 0.11.0."; }
enabled libdirac   && require_pkg_config dirac                          \
    "libdirac_decoder/dirac_parser.h"  \
    "dirac_decoder_init"
=======
>>>>>>> 7521c4ba
enabled libfaac    && require2 libfaac "stdint.h faac.h" faacEncGetVersion -lfaac
enabled libfreetype && require_pkg_config freetype2 "ft2build.h freetype/freetype.h" FT_Init_FreeType
enabled libgsm     && require  libgsm gsm/gsm.h gsm_create -lgsm
enabled libmodplug && require  libmodplug libmodplug/modplug.h ModPlug_Load -lmodplug
enabled libmp3lame && require  "libmp3lame >= 3.98.3" lame/lame.h lame_set_VBR_quality -lmp3lame
enabled libnut     && require  libnut libnut.h nut_demuxer_init -lnut
enabled libopencore_amrnb  && require libopencore_amrnb opencore-amrnb/interf_dec.h Decoder_Interface_init -lopencore-amrnb
enabled libopencore_amrwb  && require libopencore_amrwb opencore-amrwb/dec_if.h D_IF_init -lopencore-amrwb
enabled libopencv  && require_pkg_config opencv opencv/cxcore.h cvCreateImageHeader
enabled libopenjpeg && require libopenjpeg openjpeg.h opj_version -lopenjpeg
enabled libpulse && require_pkg_config libpulse-simple pulse/simple.h pa_simple_new
enabled librtmp    && require_pkg_config librtmp librtmp/rtmp.h RTMP_Socket
enabled libschroedinger && require_pkg_config schroedinger-1.0 schroedinger/schro.h schro_init
enabled libspeex   && require  libspeex speex/speex.h speex_decoder_init -lspeex
enabled libstagefright_h264  && require_cpp libstagefright_h264 "binder/ProcessState.h media/stagefright/MetaData.h
    media/stagefright/MediaBufferGroup.h media/stagefright/MediaDebug.h media/stagefright/MediaDefs.h
    media/stagefright/OMXClient.h media/stagefright/OMXCodec.h" android::OMXClient -lstagefright -lmedia -lutils -lbinder -lgnustl_static
enabled libtheora  && require  libtheora theora/theoraenc.h th_info_init -ltheoraenc -ltheoradec -logg
enabled libutvideo    && require_cpp utvideo "stdint.h stdlib.h utvideo/utvideo.h utvideo/Codec.h" 'CCodec*' -lutvideo -lstdc++
enabled libv4l2    && require_pkg_config libv4l2 libv4l2.h v4l2_ioctl
enabled libvo_aacenc && require libvo_aacenc vo-aacenc/voAAC.h voGetAACEncAPI -lvo-aacenc
enabled libvo_amrwbenc && require libvo_amrwbenc vo-amrwbenc/enc_if.h E_IF_init -lvo-amrwbenc
enabled libvorbis  && require  libvorbis vorbis/vorbisenc.h vorbis_info_init -lvorbisenc -lvorbis -logg
enabled libvpx     && {
    enabled libvpx_decoder && { check_lib2 "vpx/vpx_decoder.h vpx/vp8dx.h" vpx_codec_dec_init_ver -lvpx ||
                                die "ERROR: libvpx decoder version must be >=0.9.1"; }
    enabled libvpx_encoder && { check_lib2 "vpx/vpx_encoder.h vpx/vp8cx.h" "vpx_codec_enc_init_ver VPX_CQ" -lvpx ||
                                die "ERROR: libvpx encoder version must be >=0.9.6"; } }
enabled libx264    && require  libx264 x264.h x264_encoder_encode -lx264 &&
                      { check_cpp_condition x264.h "X264_BUILD >= 118" ||
                        die "ERROR: libx264 version must be >= 0.118."; }
enabled libxavs    && require  libxavs xavs.h xavs_encoder_encode -lxavs
enabled libxvid    && require  libxvid xvid.h xvid_global -lxvidcore
enabled openal     && { { for al_libs in "${OPENAL_LIBS}" "-lopenal" "-lOpenAL32"; do
                        check_lib 'AL/al.h' alGetError "${al_libs}" && break; done } ||
                        die "ERROR: openal not found"; } &&
                      { check_cpp_condition "AL/al.h" "defined(AL_VERSION_1_1)" ||
                        die "ERROR: openal version must be 1.1 or compatible"; }
enabled openssl    && { check_lib openssl/ssl.h SSL_library_init -lssl -lcrypto ||
                        check_lib openssl/ssl.h SSL_library_init -lssl32 -leay32 ||
                        check_lib openssl/ssl.h SSL_library_init -lssl -lcrypto -lws2_32 -lgdi32 ||
                        die "ERROR: openssl not found"; }

# libdc1394 check
if enabled libdc1394; then
    { check_lib dc1394/dc1394.h dc1394_new -ldc1394 -lraw1394 &&
        enable libdc1394_2; } ||
    { check_lib libdc1394/dc1394_control.h dc1394_create_handle -ldc1394_control -lraw1394 &&
        enable libdc1394_1; } ||
    die "ERROR: No version of libdc1394 found "
fi

SDL_CONFIG="${cross_prefix}sdl-config"
if check_pkg_config sdl SDL_events.h SDL_PollEvent; then
    check_cpp_condition SDL.h "(SDL_MAJOR_VERSION<<16 | SDL_MINOR_VERSION<<8 | SDL_PATCHLEVEL) >= 0x010201" $sdl_cflags &&
    enable sdl &&
    check_struct SDL.h SDL_VideoInfo current_w $sdl_cflags && enable sdl_video_size
else
  if "${SDL_CONFIG}" --version > /dev/null 2>&1; then
    sdl_cflags=$("${SDL_CONFIG}" --cflags)
    sdl_libs=$("${SDL_CONFIG}" --libs)
    check_func_headers SDL_version.h SDL_Linked_Version $sdl_cflags $sdl_libs &&
    check_cpp_condition SDL.h "(SDL_MAJOR_VERSION<<16 | SDL_MINOR_VERSION<<8 | SDL_PATCHLEVEL) >= 0x010201" $sdl_cflags &&
    enable sdl &&
    check_struct SDL.h SDL_VideoInfo current_w $sdl_cflags && enable sdl_video_size
  fi
fi
enabled sdl && add_cflags $sdl_cflags && add_extralibs $sdl_libs

texi2html -version > /dev/null 2>&1 && enable texi2html || disable texi2html
makeinfo --version > /dev/null 2>&1 && enable makeinfo  || disable makeinfo

check_header linux/fb.h
check_header linux/videodev.h
check_header linux/videodev2.h
check_struct linux/videodev2.h "struct v4l2_frmivalenum" discrete

check_header sys/videoio.h

check_func_headers "windows.h vfw.h" capCreateCaptureWindow "$vfwcap_indev_extralibs"
# check that WM_CAP_DRIVER_CONNECT is defined to the proper value
# w32api 3.12 had it defined wrong
check_cpp_condition vfw.h "WM_CAP_DRIVER_CONNECT > WM_USER" && enable vfwcap_defines

check_type "dshow.h" IBaseFilter

# check for ioctl_meteor.h, ioctl_bt848.h and alternatives
{ check_header dev/bktr/ioctl_meteor.h &&
  check_header dev/bktr/ioctl_bt848.h; } ||
{ check_header machine/ioctl_meteor.h &&
  check_header machine/ioctl_bt848.h; } ||
{ check_header dev/video/meteor/ioctl_meteor.h &&
  check_header dev/video/bktr/ioctl_bt848.h; } ||
check_header dev/ic/bt8xx.h

check_header sndio.h
if check_struct sys/soundcard.h audio_buf_info bytes; then
    enable_safe sys/soundcard.h
else
    check_cc -D__BSD_VISIBLE -D__XSI_VISIBLE <<EOF && add_cppflags -D__BSD_VISIBLE -D__XSI_VISIBLE && enable_safe sys/soundcard.h
    #include <sys/soundcard.h>
    audio_buf_info abc;
EOF
fi
check_header soundcard.h

enabled_any alsa_indev alsa_outdev && check_lib2 alsa/asoundlib.h snd_pcm_htimestamp -lasound

enabled jack_indev && check_lib2 jack/jack.h jack_client_open -ljack && check_func sem_timedwait

enabled_any sndio_indev sndio_outdev && check_lib2 sndio.h sio_open -lsndio

enabled libcdio &&
    check_lib2 "cdio/cdda.h cdio/paranoia.h" cdio_cddap_open "-lcdio_paranoia -lcdio_cdda -lcdio"

enabled x11grab                                           &&
require X11 X11/Xlib.h XOpenDisplay -lX11                 &&
require Xext X11/extensions/XShm.h XShmCreateImage -lXext &&
require Xfixes X11/extensions/Xfixes.h XFixesGetCursorImage -lXfixes

if ! disabled vaapi; then
    check_lib va/va.h vaInitialize -lva && {
        check_cpp_condition va/va_version.h "VA_CHECK_VERSION(0,32,0)" ||
        warn "Please upgrade to VA-API >= 0.32 if you would like full VA-API support.";
    } || disable vaapi
fi

if ! disabled vdpau && enabled vdpau_vdpau_h; then
check_cpp_condition \
    vdpau/vdpau.h "defined VDP_DECODER_PROFILE_MPEG4_PART2_ASP" ||
    { echolog "Please upgrade to libvdpau >= 0.2 if you would like vdpau support." &&
      disable vdpau; }
fi

enabled debug && add_cflags -g"$debuglevel" && add_asflags -g"$debuglevel"
enabled coverage && add_cflags "-fprofile-arcs -ftest-coverage" && add_ldflags "-fprofile-arcs -ftest-coverage"
test -n "$valgrind" && target_exec="$valgrind --error-exitcode=1 --malloc-fill=0x2a --track-origins=yes --leak-check=full --gen-suppressions=all --suppressions=$source_path/tests/fate-valgrind.supp"

# add some useful compiler flags if supported
check_cflags -Wdeclaration-after-statement
check_cflags -Wall
check_cflags -Wno-parentheses
check_cflags -Wno-switch
check_cflags -Wno-format-zero-length
check_cflags -Wdisabled-optimization
check_cflags -Wpointer-arith
check_cflags -Wredundant-decls
check_cflags -Wno-pointer-sign
check_cflags -Wwrite-strings
check_cflags -Wtype-limits
check_cflags -Wundef
check_cflags -Wmissing-prototypes
check_cflags -Wno-pointer-to-int-cast
check_cflags -Wstrict-prototypes
enabled extra_warnings && check_cflags -Winline

# add some linker flags
check_ldflags -Wl,--warn-common
check_ldflags -Wl,-rpath-link=libpostproc:libswresample:libswscale:libavfilter:libavdevice:libavformat:libavcodec:libavutil
test_ldflags -Wl,-Bsymbolic && append SHFLAGS -Wl,-Bsymbolic

enabled xmm_clobber_test &&                             \
    check_ldflags -Wl,--wrap,avcodec_open2              \
                  -Wl,--wrap,avcodec_decode_audio4      \
                  -Wl,--wrap,avcodec_decode_video2      \
                  -Wl,--wrap,avcodec_decode_subtitle2   \
                  -Wl,--wrap,avcodec_encode_audio2      \
                  -Wl,--wrap,avcodec_encode_video       \
                  -Wl,--wrap,avcodec_encode_subtitle    \
                  -Wl,--wrap,sws_scale ||               \
    disable xmm_clobber_test

echo "X{};" > $TMPV
if test_ldflags -Wl,--version-script,$TMPV; then
    append SHFLAGS '-Wl,--version-script,\$(SUBDIR)lib\$(NAME).ver'
    check_cc <<EOF && enable symver_asm_label
void ff_foo(void) __asm__ ("av_foo@VERSION");
void ff_foo(void) { ${inline_asm+__asm__($quotes);} }
EOF
    check_cc <<EOF && enable symver_gnu_asm
__asm__(".symver ff_foo,av_foo@VERSION");
void ff_foo(void) {}
EOF
fi

if [ -n "$optflags" ]; then
    add_cflags $optflags
elif enabled small; then
    add_cflags $size_cflags
elif enabled optimizations; then
    add_cflags $speed_cflags
else
    add_cflags $noopt_cflags
fi
check_cflags -fno-math-errno
check_cflags -fno-signed-zeros
check_cc -mno-red-zone <<EOF && noredzone_flags="-mno-red-zone"
int x;
EOF


if enabled icc; then
    # Just warnings, no remarks
    check_cflags -w1
    # -wd: Disable following warnings
    # 144, 167, 556: -Wno-pointer-sign
    # 1292: attribute "foo" ignored
    # 10006: ignoring unknown option -fno-signed-zeros
    # 10148: ignoring unknown option -Wno-parentheses
    # 10156: ignoring option '-W'; no argument required
    check_cflags -wd144,167,556,1292,10006,10148,10156
    # 11030: Warning unknown option --as-needed
    # 10156: ignoring option '-export'; no argument required
    check_ldflags -wd10156,11030
    # Allow to compile with optimizations
    check_ldflags -march=$cpu
    # icc 11.0 and 11.1 work with ebp_available, but don't pass the test
    enable ebp_available
    if enabled x86_32; then
        test ${icc_version%%.*} -ge 11 && \
            check_cflags -falign-stack=maintain-16-byte || \
            disable aligned_stack
    fi
elif enabled ccc; then
    # disable some annoying warnings
    add_cflags -msg_disable cvtu32to64
    add_cflags -msg_disable embedcomment
    add_cflags -msg_disable needconstext
    add_cflags -msg_disable nomainieee
    add_cflags -msg_disable ptrmismatch1
    add_cflags -msg_disable unreachcode
elif enabled gcc; then
    check_cflags -fno-tree-vectorize
    check_cflags -Werror=implicit-function-declaration
    check_cflags -Werror=missing-prototypes
elif enabled llvm_gcc; then
    check_cflags -mllvm -stack-alignment=16
elif enabled clang; then
    check_cflags -mllvm -stack-alignment=16
    check_cflags -Qunused-arguments
elif enabled armcc; then
    # 2523: use of inline assembler is deprecated
    add_cflags -W${armcc_opt},--diag_suppress=2523
    add_cflags -W${armcc_opt},--diag_suppress=1207
    add_cflags -W${armcc_opt},--diag_suppress=1293 # assignment in condition
    add_cflags -W${armcc_opt},--diag_suppress=3343 # hardfp compat
    add_cflags -W${armcc_opt},--diag_suppress=167  # pointer sign
    add_cflags -W${armcc_opt},--diag_suppress=513  # pointer sign
elif enabled tms470; then
    add_cflags -pds=824 -pds=837
elif enabled pathscale; then
    add_cflags -fstrict-overflow -OPT:wrap_around_unsafe_opt=OFF
fi

enabled_any $THREADS_LIST      && enable threads

check_deps $CONFIG_LIST       \
           $CONFIG_EXTRA      \
           $HAVE_LIST         \
           $ALL_COMPONENTS    \
           $ALL_TESTS         \

enabled asm || { arch=c; disable $ARCH_LIST $ARCH_EXT_LIST; }

if test $target_os = "haiku"; then
    disable memalign
    disable posix_memalign
fi

! enabled_any memalign posix_memalign malloc_aligned &&
    enabled_any $need_memalign && enable memalign_hack

# add_dep lib dep
# -> enable ${lib}_deps_${dep}
# -> add $dep to ${lib}_deps only once
add_dep() {
    lib=$1
    dep=$2
    enabled "${lib}_deps_${dep}" && return 0
    enable  "${lib}_deps_${dep}"
    prepend "${lib}_deps" $dep
}

# merge deps lib components
# merge all ${component}_deps into ${lib}_deps and ${lib}_deps_*
merge_deps() {
    lib=$1
    shift
    for comp in $*; do
        enabled $comp || continue
        eval "dep=\"\$${comp}_deps\""
        for d in $dep; do
            add_dep $lib $d
        done
    done
}

merge_deps libavfilter $FILTER_LIST

echo "install prefix            $prefix"
echo "source path               $source_path"
echo "C compiler                $cc"
echo "ARCH                      $arch ($cpu)"
if test "$build_suffix" != ""; then
    echo "build suffix              $build_suffix"
fi
if test "$progs_suffix" != ""; then
    echo "progs suffix              $progs_suffix"
fi
if test "$extra_version" != ""; then
    echo "version string suffix     $extra_version"
fi
echo "big-endian                ${bigendian-no}"
echo "runtime cpu detection     ${runtime_cpudetect-no}"
if enabled x86; then
    echo "${yasmexe}                      ${yasm-no}"
    echo "MMX enabled               ${mmx-no}"
    echo "MMX2 enabled              ${mmx2-no}"
    echo "3DNow! enabled            ${amd3dnow-no}"
    echo "3DNow! extended enabled   ${amd3dnowext-no}"
    echo "SSE enabled               ${sse-no}"
    echo "SSSE3 enabled             ${ssse3-no}"
    echo "AVX enabled               ${avx-no}"
    echo "CMOV enabled              ${cmov-no}"
    echo "CMOV is fast              ${fast_cmov-no}"
    echo "EBX available             ${ebx_available-no}"
    echo "EBP available             ${ebp_available-no}"
fi
if enabled arm; then
    echo "ARMv5TE enabled           ${armv5te-no}"
    echo "ARMv6 enabled             ${armv6-no}"
    echo "ARMv6T2 enabled           ${armv6t2-no}"
    echo "ARM VFP enabled           ${armvfp-no}"
    echo "NEON enabled              ${neon-no}"
fi
if enabled mips; then
    echo "MMI enabled               ${mmi-no}"
fi
if enabled ppc; then
    echo "AltiVec enabled           ${altivec-no}"
    echo "PPC 4xx optimizations     ${ppc4xx-no}"
    echo "dcbzl available           ${dcbzl-no}"
fi
if enabled sparc; then
    echo "VIS enabled               ${vis-no}"
fi
echo "debug symbols             ${debug-no}"
echo "strip symbols             ${stripping-no}"
echo "optimize for size         ${small-no}"
echo "optimizations             ${optimizations-no}"
echo "static                    ${static-no}"
echo "shared                    ${shared-no}"
echo "postprocessing support    ${postproc-no}"
echo "new filter support        ${avfilter-no}"
echo "network support           ${network-no}"
echo "threading support         ${thread_type-no}"
echo "safe bitstream reader     ${safe_bitstream_reader-no}"
echo "SDL support               ${sdl-no}"
echo "libdxva2 enabled          ${dxva2-no}"
echo "libva enabled             ${vaapi-no}"
echo "libvdpau enabled          ${vdpau-no}"
echo "AVISynth enabled          ${avisynth-no}"
echo "frei0r enabled            ${frei0r-no}"
echo "gnutls enabled            ${gnutls-no}"
echo "libaacplus enabled        ${libaacplus-no}"
echo "libass enabled            ${libass-no}"
echo "libcdio support           ${libcdio-no}"
echo "libcelt enabled           ${libcelt-no}"
echo "libdc1394 support         ${libdc1394-no}"
echo "libfaac enabled           ${libfaac-no}"
echo "libgsm enabled            ${libgsm-no}"
echo "libmodplug enabled        ${libmodplug-no}"
echo "libmp3lame enabled        ${libmp3lame-no}"
echo "libnut enabled            ${libnut-no}"
echo "libopencore-amrnb support ${libopencore_amrnb-no}"
echo "libopencore-amrwb support ${libopencore_amrwb-no}"
echo "libopencv support         ${libopencv-no}"
echo "libopenjpeg enabled       ${libopenjpeg-no}"
echo "libpulse enabled          ${libpulse-no}"
echo "librtmp enabled           ${librtmp-no}"
echo "libschroedinger enabled   ${libschroedinger-no}"
echo "libspeex enabled          ${libspeex-no}"
echo "libstagefright-h264 enabled    ${libstagefright_h264-no}"
echo "libtheora enabled         ${libtheora-no}"
echo "libutvideo enabled        ${libutvideo-no}"
echo "libv4l2 enabled           ${libv4l2-no}"
echo "libvo-aacenc support      ${libvo_aacenc-no}"
echo "libvo-amrwbenc support    ${libvo_amrwbenc-no}"
echo "libvorbis enabled         ${libvorbis-no}"
echo "libvpx enabled            ${libvpx-no}"
echo "libx264 enabled           ${libx264-no}"
echo "libxavs enabled           ${libxavs-no}"
echo "libxvid enabled           ${libxvid-no}"
echo "openal enabled            ${openal-no}"
echo "openssl enabled           ${openssl-no}"
echo "zlib enabled              ${zlib-no}"
echo "bzlib enabled             ${bzlib-no}"
echo

for type in decoder encoder hwaccel parser demuxer muxer protocol filter bsf indev outdev; do
    echo "Enabled ${type}s:"
    eval list=\$$(toupper $type)_LIST
    print_enabled '_*' $list | sort | pr -r -3 -t
    echo
done

license="LGPL version 2.1 or later"
if enabled nonfree; then
    license="nonfree and unredistributable"
elif enabled gplv3; then
    license="GPL version 3 or later"
elif enabled lgplv3; then
    license="LGPL version 3 or later"
elif enabled gpl; then
    license="GPL version 2 or later"
fi

echo "License: $license"

echo "Creating config.mak and config.h..."

test -e Makefile || $ln_s "$source_path/Makefile" .

enabled stripping || strip="echo skipping strip"

config_files="$TMPH config.mak"

cat > config.mak <<EOF
# Automatically generated by configure - do not modify!
ifndef FFMPEG_CONFIG_MAK
FFMPEG_CONFIG_MAK=1
FFMPEG_CONFIGURATION=$FFMPEG_CONFIGURATION
prefix=$prefix
LIBDIR=\$(DESTDIR)$libdir
SHLIBDIR=\$(DESTDIR)$shlibdir
INCDIR=\$(DESTDIR)$incdir
BINDIR=\$(DESTDIR)$bindir
DATADIR=\$(DESTDIR)$datadir
MANDIR=\$(DESTDIR)$mandir
SRC_PATH=$source_path
ifndef MAIN_MAKEFILE
SRC_PATH:=\$(SRC_PATH:.%=..%)
endif
CC_IDENT=$cc_ident
ARCH=$arch
CC=$cc
CXX=$cxx
AS=$as
LD=$ld
DEPCC=$dep_cc
YASM=$yasmexe
YASMDEP=$yasmexe
AR=$ar
RANLIB=$ranlib
CP=cp -p
LN_S=$ln_s
STRIP=$strip
CPPFLAGS=$CPPFLAGS
CFLAGS=$CFLAGS
CXXFLAGS=$CXXFLAGS
ASFLAGS=$ASFLAGS
AS_O=$CC_O
CC_O=$CC_O
CXX_O=$CXX_O
LDFLAGS=$LDFLAGS
FFSERVERLDFLAGS=$FFSERVERLDFLAGS
SHFLAGS=$SHFLAGS
YASMFLAGS=$YASMFLAGS
BUILDSUF=$build_suffix
PROGSSUF=$progs_suffix
FULLNAME=$FULLNAME
LIBPREF=$LIBPREF
LIBSUF=$LIBSUF
LIBNAME=$LIBNAME
SLIBPREF=$SLIBPREF
SLIBSUF=$SLIBSUF
EXESUF=$EXESUF
EXTRA_VERSION=$extra_version
DEPFLAGS=$DEPFLAGS
CCDEP=$CCDEP
CXXDEP=$CXXDEP
ASDEP=$ASDEP
CC_DEPFLAGS=$CC_DEPFLAGS
AS_DEPFLAGS=$AS_DEPFLAGS
HOSTCC=$host_cc
HOSTCFLAGS=$host_cflags
HOSTEXESUF=$HOSTEXESUF
HOSTLDFLAGS=$host_ldflags
HOSTLIBS=$host_libs
TARGET_EXEC=$target_exec
TARGET_PATH=$target_path
SDL_LIBS=$sdl_libs
SDL_CFLAGS=$sdl_cflags
LIB_INSTALL_EXTRA_CMD=$LIB_INSTALL_EXTRA_CMD
EXTRALIBS=$extralibs
INSTALL=$install
LIBTARGET=${LIBTARGET}
SLIBNAME=${SLIBNAME}
SLIBNAME_WITH_VERSION=${SLIBNAME_WITH_VERSION}
SLIBNAME_WITH_MAJOR=${SLIBNAME_WITH_MAJOR}
SLIB_CREATE_DEF_CMD=${SLIB_CREATE_DEF_CMD}
SLIB_EXTRA_CMD=${SLIB_EXTRA_CMD}
SLIB_INSTALL_NAME=${SLIB_INSTALL_NAME}
SLIB_INSTALL_LINKS=${SLIB_INSTALL_LINKS}
SLIB_INSTALL_EXTRA_LIB=${SLIB_INSTALL_EXTRA_LIB}
SLIB_INSTALL_EXTRA_SHLIB=${SLIB_INSTALL_EXTRA_SHLIB}
SAMPLES:=${samples:-\$(FATE_SAMPLES)}
NOREDZONE_FLAGS=$noredzone_flags
EOF

get_version(){
    name=$1
    file=$source_path/$2
# This condition will be removed when we stop supporting old libpostproc versions
if ! test "$name" = LIBPOSTPROC || test "$postproc_version" = current; then
    eval $(grep "#define ${name}_VERSION_M" "$file" | awk '{ print $2"="$3 }')
    eval ${name}_VERSION=\$${name}_VERSION_MAJOR.\$${name}_VERSION_MINOR.\$${name}_VERSION_MICRO
fi
    lcname=$(tolower $name)
    eval echo "${lcname}_VERSION=\$${name}_VERSION" >> config.mak
    eval echo "${lcname}_VERSION_MAJOR=\$${name}_VERSION_MAJOR" >> config.mak
}

get_version LIBAVCODEC  libavcodec/version.h
get_version LIBAVDEVICE libavdevice/avdevice.h
get_version LIBAVFILTER libavfilter/version.h
get_version LIBAVFORMAT libavformat/version.h
get_version LIBAVUTIL   libavutil/avutil.h
get_version LIBPOSTPROC libpostproc/postprocess.h
get_version LIBSWRESAMPLE libswresample/swresample.h
get_version LIBSWSCALE  libswscale/swscale.h

cat > $TMPH <<EOF
/* Automatically generated by configure - do not modify! */
#ifndef FFMPEG_CONFIG_H
#define FFMPEG_CONFIG_H
#define FFMPEG_CONFIGURATION "$(c_escape $FFMPEG_CONFIGURATION)"
#define FFMPEG_LICENSE "$(c_escape $license)"
#define FFMPEG_DATADIR "$(eval c_escape $datadir)"
#define AVCONV_DATADIR "$(eval c_escape $datadir)"
#define CC_TYPE "$cc_type"
#define CC_VERSION $cc_version
#define restrict $_restrict
#define EXTERN_PREFIX "${extern_prefix}"
#define EXTERN_ASM ${extern_prefix}
#define SLIBSUF "$SLIBSUF"
EOF

test -n "$assert_level" &&
    echo "#define ASSERT_LEVEL $assert_level" >>$TMPH

test -n "$malloc_prefix" &&
    echo "#define MALLOC_PREFIX $malloc_prefix" >>$TMPH

if enabled small || disabled optimizations; then
    echo "#undef  av_always_inline"  >> $TMPH
    if enabled small; then
        echo "#define av_always_inline inline"  >> $TMPH
    else
        echo "#define av_always_inline av_unused"  >> $TMPH
    fi
fi

if enabled yasm; then
    append config_files $TMPASM
    printf '' >$TMPASM
fi

print_config ARCH_   "$config_files" $ARCH_LIST
print_config HAVE_   "$config_files" $HAVE_LIST
print_config CONFIG_ "$config_files" $CONFIG_LIST       \
                                     $CONFIG_EXTRA      \
                                     $ALL_COMPONENTS    \

cat >>config.mak <<EOF
ACODEC_TESTS=$(print_enabled -n _test $ACODEC_TESTS)
VCODEC_TESTS=$(print_enabled -n _test $VCODEC_TESTS)
LAVF_FATE_TESTS=$(print_enabled -n _test $LAVF_FATE_TESTS)
LAVF_TESTS=$(print_enabled   -n _test $LAVF_TESTS)
LAVFI_TESTS=$(print_enabled  -n _test $LAVFI_TESTS)
SEEK_TESTS=$(print_enabled   -n _test $SEEK_TESTS)
EOF

echo "#endif /* FFMPEG_CONFIG_H */" >> $TMPH
echo "endif # FFMPEG_CONFIG_MAK" >> config.mak

# Do not overwrite an unchanged config.h to avoid superfluous rebuilds.
cp_if_changed $TMPH config.h
touch .config

enabled yasm && cp_if_changed $TMPASM config.asm

cat > $TMPH <<EOF
/* Generated by ffconf */
#ifndef AVUTIL_AVCONFIG_H
#define AVUTIL_AVCONFIG_H
EOF

test "$postproc_version" != current && cat >> $TMPH <<EOF
#define LIBPOSTPROC_VERSION_MAJOR $LIBPOSTPROC_VERSION_MAJOR
#define LIBPOSTPROC_VERSION_MINOR $LIBPOSTPROC_VERSION_MINOR
#define LIBPOSTPROC_VERSION_MICRO $LIBPOSTPROC_VERSION_MICRO
EOF

print_config AV_HAVE_ $TMPH $HAVE_LIST_PUB

echo "#endif /* AVUTIL_AVCONFIG_H */" >> $TMPH

cp_if_changed $TMPH libavutil/avconfig.h

test -n "$WARNINGS" && printf "\n$WARNINGS"

# build pkg-config files

pkgconfig_generate(){
name=$1
shortname=${name#lib}${build_suffix}
comment=$2
version=$3
libs=$4
requires=$5
enabled ${name#lib} || return 0
mkdir -p $name
cat <<EOF > $name/$name.pc
prefix=$prefix
exec_prefix=\${prefix}
libdir=$libdir
includedir=$incdir

Name: $name
Description: $comment
Version: $version
Requires: $(enabled shared || echo $requires)
Requires.private: $(enabled shared && echo $requires)
Conflicts:
Libs: -L\${libdir} -l${shortname} $(enabled shared || echo $libs)
Libs.private: $(enabled shared && echo $libs)
Cflags: -I\${includedir}
EOF
cat <<EOF > $name/$name-uninstalled.pc
prefix=
exec_prefix=
libdir=\${pcfiledir}
includedir=${source_path}

Name: $name
Description: $comment
Version: $version
Requires: $requires
Conflicts:
Libs: \${libdir}/${LIBPREF}${shortname}${LIBSUF} $libs
Cflags: -I\${includedir}
EOF
}

libavfilter_pc_deps=""
enabled libavfilter_deps_avcodec    && prepend libavfilter_pc_deps "libavcodec = $LIBAVCODEC_VERSION,"
enabled libavfilter_deps_avformat   && prepend libavfilter_pc_deps "libavformat = $LIBAVFORMAT_VERSION,"
enabled libavfilter_deps_swscale    && prepend libavfilter_pc_deps "libswscale = $LIBSWSCALE_VERSION,"
enabled libavfilter_deps_swresample && prepend libavfilter_pc_deps "libswresample = $LIBSWRESAMPLE_VERSION,"
enabled libavfilter_deps_postproc   && prepend libavfilter_pc_deps "libpostproc = $LIBPOSTPROC_VERSION,"
libavfilter_pc_deps=${libavfilter_pc_deps%, }

libavdevice_pc_deps="libavformat = $LIBAVFORMAT_VERSION"
enabled lavfi_indev && prepend libavdevice_pc_deps "libavfilter = $LIBAVFILTER_VERSION,"

pkgconfig_generate libavutil "FFmpeg utility library" "$LIBAVUTIL_VERSION" "$LIBM"
pkgconfig_generate libavcodec "FFmpeg codec library" "$LIBAVCODEC_VERSION" "$extralibs" "libavutil = $LIBAVUTIL_VERSION"
pkgconfig_generate libavformat "FFmpeg container format library" "$LIBAVFORMAT_VERSION" "$extralibs" "libavcodec = $LIBAVCODEC_VERSION"
pkgconfig_generate libavdevice "FFmpeg device handling library" "$LIBAVDEVICE_VERSION" "$extralibs" "$libavdevice_pc_deps"
pkgconfig_generate libavfilter "FFmpeg video filtering library" "$LIBAVFILTER_VERSION" "$extralibs" "$libavfilter_pc_deps"
pkgconfig_generate libpostproc "FFmpeg postprocessing library" "$LIBPOSTPROC_VERSION" "" "libavutil = $LIBAVUTIL_VERSION"
pkgconfig_generate libswscale "FFmpeg image rescaling library" "$LIBSWSCALE_VERSION" "$LIBM" "libavutil = $LIBAVUTIL_VERSION"
pkgconfig_generate libswresample "FFmpeg audio rescaling library" "$LIBSWRESAMPLE_VERSION" "$LIBM" "libavutil = $LIBAVUTIL_VERSION"<|MERGE_RESOLUTION|>--- conflicted
+++ resolved
@@ -1553,12 +1553,8 @@
 h264_parser_select="golomb h264dsp h264pred"
 
 # external libraries
-<<<<<<< HEAD
 libaacplus_encoder_deps="libaacplus"
 libcelt_decoder_deps="libcelt"
-libdirac_decoder_deps="libdirac !libschroedinger"
-=======
->>>>>>> 7521c4ba
 libfaac_encoder_deps="libfaac"
 libgsm_decoder_deps="libgsm"
 libgsm_encoder_deps="libgsm"
@@ -3195,18 +3191,12 @@
 enabled fontconfig && require_pkg_config fontconfig "fontconfig/fontconfig.h" FcInit
 enabled frei0r     && { check_header frei0r.h || die "ERROR: frei0r.h header not found"; }
 enabled gnutls     && require_pkg_config gnutls gnutls/gnutls.h gnutls_global_init
-<<<<<<< HEAD
 enabled libaacplus && require  "libaacplus >= 2.0.0" aacplus.h aacplusEncOpen -laacplus
 enabled libass     && require_pkg_config libass ass/ass.h ass_library_init
 enabled libbluray  && require libbluray libbluray/bluray.h bd_open -lbluray
 enabled libcelt    && require libcelt celt/celt.h celt_decode -lcelt0 &&
                       { check_lib celt/celt.h celt_decoder_create_custom -lcelt0 ||
                         die "ERROR: libcelt version must be >= 0.11.0."; }
-enabled libdirac   && require_pkg_config dirac                          \
-    "libdirac_decoder/dirac_parser.h"  \
-    "dirac_decoder_init"
-=======
->>>>>>> 7521c4ba
 enabled libfaac    && require2 libfaac "stdint.h faac.h" faacEncGetVersion -lfaac
 enabled libfreetype && require_pkg_config freetype2 "ft2build.h freetype/freetype.h" FT_Init_FreeType
 enabled libgsm     && require  libgsm gsm/gsm.h gsm_create -lgsm
